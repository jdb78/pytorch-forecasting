"""
Timeseries models share a number of common characteristics. This module implements these in a common base class.
"""

from collections import namedtuple
from copy import deepcopy
import inspect
import logging
import os
from typing import Any, Callable, Dict, Iterable, List, Literal, Optional, Tuple, Union
import warnings

import lightning.pytorch as pl
from lightning.pytorch import LightningModule, Trainer
from lightning.pytorch.callbacks import BasePredictionWriter, LearningRateFinder
from lightning.pytorch.trainer.states import RunningStage
from lightning.pytorch.utilities.parsing import get_init_args
import numpy as np
from numpy import iterable
import pandas as pd
import scipy.stats
import torch
import torch.nn as nn
from torch.nn.utils import rnn
from torch.optim.lr_scheduler import LambdaLR, ReduceLROnPlateau
from torch.utils.data import DataLoader
from tqdm.autonotebook import tqdm
import yaml

from pytorch_forecasting.data import TimeSeriesDataSet
from pytorch_forecasting.data.encoders import EncoderNormalizer, GroupNormalizer, MultiNormalizer, NaNLabelEncoder
from pytorch_forecasting.metrics import (
    MAE,
    MASE,
    SMAPE,
    DistributionLoss,
    MultiHorizonMetric,
    MultiLoss,
    QuantileLoss,
    convert_torchmetric_to_pytorch_forecasting_metric,
)
from pytorch_forecasting.metrics.base_metrics import Metric
from pytorch_forecasting.models.nn.embeddings import MultiEmbedding
from pytorch_forecasting.utils import (
    InitialParameterRepresenterMixIn,
    OutputMixIn,
    TupleOutputMixIn,
    apply_to_list,
    concat_sequences,
    create_mask,
    get_embedding_size,
    groupby_apply,
    to_list,
)
<<<<<<< HEAD
from pytorch_forecasting.utils._dependencies import _get_installed_packages
=======
from pytorch_forecasting.utils._dependencies import _check_matplotlib
>>>>>>> 95fa06c8

# todo: compile models


def _torch_cat_na(x: List[torch.Tensor]) -> torch.Tensor:
    """
    Concatenate tensor along ``dim=0`` and add nans along ``dim=1`` if necessary.

    Allows concatenation of tensors where ``dim=1`` are not equal.
    Missing values are filled up with ``nan``.

    Args:
        x (List[torch.Tensor]): list of tensors to concatenate along dimension 0

    Returns:
        torch.Tensor: concatenated tensor
    """
    if x[0].ndim > 1:
        first_lens = [xi.shape[1] for xi in x]
        max_first_len = max(first_lens)
        if max_first_len > min(first_lens):
            x = [
                (
                    xi
                    if xi.shape[1] == max_first_len
                    else torch.cat(
                        [
                            xi,
                            torch.full(
                                (xi.shape[0], max_first_len - xi.shape[1], *xi.shape[2:]),
                                float("nan"),
                                device=xi.device,
                            ),
                        ],
                        dim=1,
                    )
                )
                for xi in x
            ]

    # check if remaining dimensions are all equal
    if x[0].ndim > 2:
        remaining_dimensions_equal = all([all([xi.size(i) == x[0].size(i) for xi in x]) for i in range(2, x[0].ndim)])
    else:
        remaining_dimensions_equal = True

    # deaggregate
    if remaining_dimensions_equal:
        return torch.cat(x, dim=0)
    else:
        # make list instead but warn
        warnings.warn(
            f"Not all dimensions are equal for tensors shapes. Example tensor {x[0].shape}. "
            "Returning list instead of torch.Tensor.",
            UserWarning,
        )
        return [xii for xi in x for xii in xi]


def _concatenate_output(
    output: List[Dict[str, List[Union[List[torch.Tensor], torch.Tensor, bool, int, str, np.ndarray]]]]
) -> Dict[str, Union[torch.Tensor, np.ndarray, List[Union[torch.Tensor, int, bool, str]]]]:
    """
    Concatenate multiple batches of output dictionary.

    Args:
        output (List[Dict[str, List[Union[List[torch.Tensor], torch.Tensor, bool, int, str, np.ndarray]]]]):
            list of outputs to concatenate. Each entry corresponds to a batch.

    Returns:
        Dict[str, Union[torch.Tensor, np.ndarray, List[Union[torch.Tensor, int, bool, str]]]]:
            concatenated output
    """
    output_cat = {}
    for name in output[0].keys():
        v0 = output[0][name]
        # concatenate simple tensors
        if isinstance(v0, torch.Tensor):
            output_cat[name] = _torch_cat_na([out[name] for out in output])
        # concatenate list of tensors
        elif isinstance(v0, (tuple, list)) and len(v0) > 0:
            output_cat[name] = []
            for target_id in range(len(v0)):
                if isinstance(v0[target_id], torch.Tensor):
                    output_cat[name].append(_torch_cat_na([out[name][target_id] for out in output]))
                else:
                    try:
                        output_cat[name].append(np.concatenate([out[name][target_id] for out in output], axis=0))
                    except ValueError:
                        output_cat[name] = [item for out in output for item in out[name][target_id]]
        # flatten list for everything else
        else:
            try:
                output_cat[name] = np.concatenate([out[name] for out in output], axis=0)
            except ValueError:
                if iterable(output[0][name]):
                    output_cat[name] = [item for out in output for item in out[name]]
                else:
                    output_cat[name] = [out[name] for out in output]

    if isinstance(output[0], OutputMixIn):
        output_cat = output[0].__class__(**output_cat)
    return output_cat


STAGE_STATES = {
    RunningStage.TRAINING: "train",
    RunningStage.VALIDATING: "val",
    RunningStage.TESTING: "test",
    RunningStage.PREDICTING: "predict",
    RunningStage.SANITY_CHECKING: "sanity_check",
}

# return type of predict function
PredictTuple = namedtuple(
    "prediction", ["output", "x", "index", "decoder_lengths", "y"], defaults=(None, None, None, None, None)
)


class Prediction(PredictTuple, OutputMixIn):
    pass


class PredictCallback(BasePredictionWriter):
    """Internally used callback to capture predictions and optionally write them to disk."""

    # see base class predict function for documentation of parameters
    def __init__(
        self,
        mode: Union[str, Tuple[str, str]] = "prediction",
        return_index: bool = False,
        return_decoder_lengths: bool = False,
        return_y: bool = False,
        write_interval: Literal["batch", "epoch", "batch_and_epoch"] = "batch",
        return_x: bool = False,
        mode_kwargs: Dict[str, Any] = None,
        output_dir: Optional[str] = None,
        predict_kwargs: Dict[str, Any] = None,
    ) -> None:
        super().__init__(write_interval=write_interval)
        self.mode = mode
        self.return_decoder_lengths = return_decoder_lengths
        self.return_x = return_x
        self.return_index = return_index
        self.return_y = return_y
        self.mode_kwargs = mode_kwargs if mode_kwargs is not None else {}
        self.predict_kwargs = predict_kwargs if predict_kwargs is not None else {}
        self.output_dir = output_dir
        self._reset_data()

    def _reset_data(self, result: bool = True):
        # reset data objects to save results into
        self._output = []
        self._decode_lengths = []
        self._x_list = []
        self._index = []
        self._y = []
        if result:
            self._result = []

    def on_predict_batch_end(
        self,
        trainer: Trainer,
        pl_module: LightningModule,
        outputs: Any,
        batch: Any,
        batch_idx: int,
        dataloader_idx: int = 0,
    ) -> None:
        # extract predictions form output
        x = batch[0]
        out = outputs

        lengths = x["decoder_lengths"]

        nan_mask = create_mask(lengths.max(), lengths)
        if isinstance(self.mode, (tuple, list)):
            if self.mode[0] == "raw":
                out = out[self.mode[1]]
            else:
                raise ValueError(
                    f"If a tuple is specified, the first element must be 'raw' - got {self.mode[0]} instead"
                )
        elif self.mode == "prediction":
            out = pl_module.to_prediction(out, **self.mode_kwargs)
            # mask non-predictions
            if isinstance(out, (list, tuple)):
                out = [
                    o.masked_fill(nan_mask, torch.tensor(float("nan"))) if o.dtype == torch.float else o for o in out
                ]
            elif out.dtype == torch.float:  # only floats can be filled with nans
                out = out.masked_fill(nan_mask, torch.tensor(float("nan")))
        elif self.mode == "quantiles":
            out = pl_module.to_quantiles(out, **self.mode_kwargs)
            # mask non-predictions
            if isinstance(out, (list, tuple)):
                out = [
                    o.masked_fill(nan_mask.unsqueeze(-1), torch.tensor(float("nan"))) if o.dtype == torch.float else o
                    for o in out
                ]
            elif out.dtype == torch.float:
                out = out.masked_fill(nan_mask.unsqueeze(-1), torch.tensor(float("nan")))
        elif self.mode == "raw":
            pass
        else:
            raise ValueError(f"Unknown mode {self.mode} - see docs for valid arguments")

        self._output.append(out)
        out = dict(output=out)
        if self.return_x:
            self._x_list.append(x)
            out["x"] = self._x_list[-1]
        if self.return_index:
            self._index.append(trainer.predict_dataloaders.dataset.x_to_index(x))
            out["index"] = self._index[-1]
        if self.return_decoder_lengths:
            self._decode_lengths.append(lengths)
            out["decoder_lengths"] = self._decode_lengths[-1]
        if self.return_y:
            self._y.append(batch[1])
            out["y"] = self._y[-1]

        if isinstance(out, dict):
            out = Prediction(**out)
        # write to disk
        if self.output_dir is not None:
            super().on_predict_batch_end(trainer, pl_module, out, batch, batch_idx, dataloader_idx)

    def write_on_batch_end(self, trainer, pl_module, prediction, batch_indices, batch, batch_idx, dataloader_idx):
        torch.save(prediction, os.path.join(self.output_dir, f"predictions_{batch_idx}.pt"))
        self._reset_data()

    def write_on_epoch_end(self, trainer, pl_module, predictions, batch_indices):
        torch.save(predictions, os.path.join(self.output_dir, "predictions.pt"))
        self._reset_data()

    def on_predict_epoch_end(self, trainer: "pl.Trainer", pl_module: "pl.LightningModule") -> None:
        output = self._output
        if len(output) > 0:
            # concatenate output (of different batches)
            if isinstance(self.mode, (tuple, list)) or self.mode != "raw":
                if (
                    isinstance(output[0], (tuple, list))
                    and len(output[0]) > 0
                    and isinstance(output[0][0], torch.Tensor)
                ):
                    output = [_torch_cat_na([out[idx] for out in output]) for idx in range(len(output[0]))]
                else:
                    output = _torch_cat_na(output)
            elif self.mode == "raw":
                output = _concatenate_output(output)

            # if len(output) > 0:
            # generate output
            if self.return_x or self.return_index or self.return_decoder_lengths or self.return_y:
                output = dict(output=output)
            if self.return_x:
                output["x"] = _concatenate_output(self._x_list)
            if self.return_index:
                output["index"] = pd.concat(self._index, axis=0, ignore_index=True)
            if self.return_decoder_lengths:
                output["decoder_lengths"] = torch.cat(self._decode_lengths, dim=0)
            if self.return_y:
                y = concat_sequences([yi[0] for yi in self._y])
                if self._y[-1][1] is None:
                    weight = None
                else:
                    weight = concat_sequences([yi[1] for yi in self._y])

                output["y"] = (y, weight)
            if isinstance(output, dict):
                output = Prediction(**output)  # save for later writing or outputting
            self._result = output

            # write to disk
            if self.interval.on_epoch:
                self.write_on_epoch_end(trainer, pl_module, self._output, trainer.predict_loop.epoch_batch_indices)
            self._reset_data(result=False)

    @property
    def result(self) -> Prediction:
        if self.output_dir is None:
            return self._result
        else:
            assert len(self._result) == 0, "Cannot return result if output_dir is set"
            return None


class BaseModel(InitialParameterRepresenterMixIn, LightningModule, TupleOutputMixIn):
    """
    BaseModel from which new timeseries models should inherit from.
    The ``hparams`` of the created object will default to the parameters indicated in :py:meth:`~__init__`.

    The :py:meth:`~BaseModel.forward` method should return a named tuple with at least the entry ``prediction``
    that contains the network's output. See the function's documentation for more details.

    The idea of the base model is that common methods do not have to be re-implemented for every new architecture.
    The class is a [LightningModule](https://pytorch-lightning.readthedocs.io/en/latest/lightning_module.html)
    and follows its conventions. However, there are important additions:

        * You need to specify a ``loss`` attribute that stores the function to calculate the
          :py:class:`~pytorch_forecasting.metrics.MultiHorizonLoss` for backpropagation.
        * The :py:meth:`~BaseModel.from_dataset` method can be used to initialize a network using the specifications
          of a dataset. Often, parameters such as the number of features can be easily deduced from the dataset.
          Further, the method will also store how to rescale normalized predictions into the unnormalized prediction
          space. Override it to pass additional arguments to the __init__ method of your network that depend on your
          dataset.
        * The :py:meth:`~BaseModel.transform_output` method rescales the network output using the target normalizer
          from thedataset.
        * The :py:meth:`~BaseModel.step` method takes care of calculating the loss, logging additional metrics defined
          in the ``logging_metrics`` attribute and plots of sample predictions. You can override this method to add
          custom interpretations or pass extra arguments to the networks forward method.
        * The :py:meth:`~BaseModel.on_epoch_end` method can be used to calculate summaries of each epoch such as
          statistics on the encoder length, etc and needs to return the outputs.
        * The :py:meth:`~BaseModel.predict` method makes predictions using a dataloader or dataset. Override it if you
          need to pass additional arguments to ``forward`` by default.

    To implement your own architecture, it is best to
    go throught the :ref:`Using custom data and implementing custom models <new-model-tutorial>` and
    to look at existing ones to understand what might be a good approach.

    Example:

        .. code-block:: python

            class Network(BaseModel):

                def __init__(self, my_first_parameter: int=2, loss=SMAPE()):
                    self.save_hyperparameters()
                    super().__init__(loss=loss)

                def forward(self, x):
                    normalized_prediction = self.module(x)
                    prediction = self.transform_output(prediction=normalized_prediction, target_scale=x["target_scale"])
                    return self.to_network_output(prediction=prediction)

    """

    CHECKPOINT_HYPER_PARAMS_SPECIAL_KEY = "__special_save__"

    def __init__(
        self,
        dataset_parameters: Dict[str, Any] = None,
        log_interval: Union[int, float] = -1,
        log_val_interval: Union[int, float] = None,
        learning_rate: Union[float, List[float]] = 1e-3,
        log_gradient_flow: bool = False,
        loss: Metric = SMAPE(),
        logging_metrics: nn.ModuleList = nn.ModuleList([]),
        reduce_on_plateau_patience: int = 1000,
        reduce_on_plateau_reduction: float = 2.0,
        reduce_on_plateau_min_lr: float = 1e-5,
        weight_decay: float = 0.0,
        optimizer_params: Dict[str, Any] = None,
        monotone_constaints: Dict[str, int] = {},
        output_transformer: Callable = None,
        optimizer=None,
    ):
        """
        BaseModel for timeseries forecasting from which to inherit from

        Args:
            log_interval (Union[int, float], optional): Batches after which predictions are logged. If < 1.0, will log
                multiple entries per batch. Defaults to -1.
            log_val_interval (Union[int, float], optional): batches after which predictions for validation are
                logged. Defaults to None/log_interval.
            learning_rate (float, optional): Learning rate. Defaults to 1e-3.
            log_gradient_flow (bool): If to log gradient flow, this takes time and should be only done to diagnose
                training failures. Defaults to False.
            loss (Metric, optional): metric to optimize, can also be list of metrics. Defaults to SMAPE().
            logging_metrics (nn.ModuleList[MultiHorizonMetric]): list of metrics that are logged during training.
                Defaults to [].
            reduce_on_plateau_patience (int): patience after which learning rate is reduced by a factor of 10. Defaults
                to 1000
            reduce_on_plateau_reduction (float): reduction in learning rate when encountering plateau. Defaults to 2.0.
            reduce_on_plateau_min_lr (float): minimum learning rate for reduce on plateua learning rate scheduler.
                Defaults to 1e-5
            weight_decay (float): weight decay. Defaults to 0.0.
            optimizer_params (Dict[str, Any]): additional parameters for the optimizer. Defaults to {}.
            monotone_constaints (Dict[str, int]): dictionary of monotonicity constraints for continuous decoder
                variables mapping
                position (e.g. ``"0"`` for first position) to constraint (``-1`` for negative and ``+1`` for positive,
                larger numbers add more weight to the constraint vs. the loss but are usually not necessary).
                This constraint significantly slows down training. Defaults to {}.
            output_transformer (Callable): transformer that takes network output and transforms it to prediction space.
                Defaults to None which is equivalent to ``lambda out: out["prediction"]``.
            optimizer (str): Optimizer, "ranger", "sgd", "adam", "adamw" or class name of optimizer in ``torch.optim``
                or ``pytorch_optimizer``.
                Alternatively, a class or function can be passed which takes parameters as first argument and
                a `lr` argument (optionally also `weight_decay`). Defaults to
                `"ranger" <https://pytorch-optimizers.readthedocs.io/en/latest/optimizer_api.html#ranger21>`_,
                if pytorch_optimizer is installed, otherwise "adam".
        """
        super().__init__()
        # update hparams
        frame = inspect.currentframe()
        init_args = get_init_args(frame)

        # TODO 1.2.0: remove warnings and change default optimizer to "adam"
        if init_args["optimizer"] is None:
            ptopt_in_env = "pytorch_optimizer" in _get_installed_packages()
            if ptopt_in_env:
                init_args["optimizer"] = "ranger"
                warnings.warn(
                    "In pytorch-forecasting models, from version 1.2.0, "
                    "the default optimizer will be 'adam', in order to "
                    "minimize the number of dependencies in default parameter settings. "
                    "Users who wish to ensure their code continues using 'ranger' as optimizer "
                    "should ensure that pytorch_optimizer is installed, and set the optimizer "
                    "parameter explicitly to 'ranger'.",
                    stacklevel=2,
                )
            else:
                init_args["optimizer"] = "adam"
                warnings.warn(
                    "In pytorch-forecasting models, on versions 1.1.X, "
                    "the default optimizer defaults to 'adam', "
                    "if pytorch_optimizer is not installed, "
                    "otherwise it defaults to 'ranger' from pytorch_optimizer. "
                    "From version 1.2.0, the default optimizer will be 'adam' "
                    "regardless of whether pytorch_optimizer is installed, in order to "
                    "minimize the number of dependencies in default parameter settings. "
                    "Users who wish to ensure their code continues using 'ranger' as optimizer "
                    "should ensure that pytorch_optimizer is installed, and set the optimizer "
                    "parameter explicitly to 'ranger'.",
                    stacklevel=2,
                )

        self.save_hyperparameters(
            {name: val for name, val in init_args.items() if name not in self.hparams and name not in ["self"]}
        )

        # update log interval if not defined
        if self.hparams.log_val_interval is None:
            self.hparams.log_val_interval = self.hparams.log_interval

        if not hasattr(self, "loss"):
            if isinstance(loss, (tuple, list)):
                self.loss = MultiLoss(metrics=[convert_torchmetric_to_pytorch_forecasting_metric(l) for l in loss])
            else:
                self.loss = convert_torchmetric_to_pytorch_forecasting_metric(loss)
        if not hasattr(self, "logging_metrics"):
            self.logging_metrics = nn.ModuleList(
                [convert_torchmetric_to_pytorch_forecasting_metric(l) for l in logging_metrics]
            )
        if not hasattr(self, "output_transformer"):
            self.output_transformer = output_transformer
        if not hasattr(self, "optimizer"):  # callables are removed from hyperparameters, so better to save them
            self.optimizer = self.hparams.optimizer
        if not hasattr(self, "dataset_parameters"):
            self.dataset_parameters = dataset_parameters

        # delete everything from hparams that cannot be serialized with yaml.dump
        # which is particularly important for tensorboard logging
        hparams_to_delete = []
        for k, v in self.hparams.items():
            try:
                yaml.dump(v)
            except:  # noqa
                hparams_to_delete.append(k)
                if not hasattr(self, k):
                    setattr(self, k, v)

        self.hparams_special = getattr(self, "hparams_special", [])
        self.hparams_special.extend(hparams_to_delete)
        for k in hparams_to_delete:
            del self._hparams[k]
            del self._hparams_initial[k]
        # epoch outputs
        self.training_step_outputs = []
        self.validation_step_outputs = []
        self.testing_step_outputs = []

    def log(self, *args, **kwargs):
        """See :meth:`lightning.pytorch.core.lightning.LightningModule.log`."""
        # never log for prediction
        if not self.predicting:
            super().log(*args, **kwargs)

    @property
    def predicting(self) -> bool:
        return self.current_stage is None or self.current_stage == "predict"

    @property
    def current_stage(self) -> str:
        """
        Available inside lightning loops.
        :return: current trainer stage. One of ["train", "val", "test", "predict", "sanity_check"]
        """
        return STAGE_STATES.get(self.trainer.state.stage, None)

    @property
    def n_targets(self) -> int:
        """
        Number of targets to forecast.

        Based on loss function.

        Returns:
            int: number of targets
        """
        if isinstance(self.loss, MultiLoss):
            return len(self.loss.metrics)
        else:
            return 1

    def transform_output(
        self,
        prediction: Union[torch.Tensor, List[torch.Tensor]],
        target_scale: Union[torch.Tensor, List[torch.Tensor]],
        loss: Optional[Metric] = None,
    ) -> torch.Tensor:
        """
        Extract prediction from network output and rescale it to real space / de-normalize it.

        Args:
            prediction (Union[torch.Tensor, List[torch.Tensor]]): normalized prediction
            target_scale (Union[torch.Tensor, List[torch.Tensor]]): scale to rescale prediction
            loss (Optional[Metric]): metric to use for transform

        Returns:
            torch.Tensor: rescaled prediction
        """
        if loss is None:
            loss = self.loss
        if isinstance(loss, MultiLoss):
            out = loss.rescale_parameters(
                prediction,
                target_scale=target_scale,
                encoder=self.output_transformer.normalizers,  # need to use normalizer per encoder
            )
        else:
            out = loss.rescale_parameters(prediction, target_scale=target_scale, encoder=self.output_transformer)
        return out

    @staticmethod
    def deduce_default_output_parameters(
        dataset: TimeSeriesDataSet, kwargs: Dict[str, Any], default_loss: MultiHorizonMetric = None
    ) -> Dict[str, Any]:
        """
        Deduce default parameters for output for `from_dataset()` method.

        Determines ``output_size`` and ``loss`` parameters.

        Args:
            dataset (TimeSeriesDataSet): timeseries dataset
            kwargs (Dict[str, Any]): current hyperparameters
            default_loss (MultiHorizonMetric, optional): default loss function.
                Defaults to :py:class:`~pytorch_forecasting.metrics.MAE`.

        Returns:
            Dict[str, Any]: dictionary with ``output_size`` and ``loss``.
        """

        # infer output size
        def get_output_size(normalizer, loss):
            if isinstance(loss, QuantileLoss):
                return len(loss.quantiles)
            elif isinstance(normalizer, NaNLabelEncoder):
                return len(normalizer.classes_)
            elif isinstance(loss, DistributionLoss):
                return len(loss.distribution_arguments)
            else:
                return 1  # default to 1

        # handle multiple targets
        new_kwargs = {}
        n_targets = len(dataset.target_names)
        if default_loss is None:
            default_loss = MAE()
        loss = kwargs.get("loss", default_loss)
        if n_targets > 1:  # try to infer number of ouput sizes
            if not isinstance(loss, MultiLoss):
                loss = MultiLoss([deepcopy(loss)] * n_targets)
                new_kwargs["loss"] = loss
            if isinstance(loss, MultiLoss) and "output_size" not in kwargs:
                new_kwargs["output_size"] = [
                    get_output_size(normalizer, l)
                    for normalizer, l in zip(dataset.target_normalizer.normalizers, loss.metrics)
                ]
        elif "output_size" not in kwargs:
            new_kwargs["output_size"] = get_output_size(dataset.target_normalizer, loss)
        return new_kwargs

    def size(self) -> int:
        """
        get number of parameters in model
        """
        return sum(p.numel() for p in self.parameters())

    def training_step(self, batch, batch_idx):
        """
        Train on batch.
        """
        x, y = batch
        log, out = self.step(x, y, batch_idx)
        self.training_step_outputs.append(log)
        return log

    def on_train_epoch_end(self):
        self.on_epoch_end(self.training_step_outputs)
        self.training_step_outputs.clear()

    def predict_step(self, batch, batch_idx):
        predict_callback = [c for c in self.trainer.callbacks if isinstance(c, PredictCallback)][0]
        x, y = batch
        _, out = self.step(x, y, batch_idx, **predict_callback.predict_kwargs)
        return out  # need to return output to be able to use predict callback

    def validation_step(self, batch, batch_idx):
        x, y = batch
        log, out = self.step(x, y, batch_idx)
        log.update(self.create_log(x, y, out, batch_idx))
        self.validation_step_outputs.append(log)
        return log

    def on_validation_epoch_end(self):
        self.on_epoch_end(self.validation_step_outputs)
        self.validation_step_outputs.clear()

    def test_step(self, batch, batch_idx):
        x, y = batch
        log, out = self.step(x, y, batch_idx)
        log.update(self.create_log(x, y, out, batch_idx))
        self.testing_step_outputs.append(log)
        return log

    def on_test_epoch_end(self):
        self.on_epoch_end(self.testing_step_outputs)
        self.testing_step_outputs.clear()

    def create_log(
        self,
        x: Dict[str, torch.Tensor],
        y: Tuple[torch.Tensor, torch.Tensor],
        out: Dict[str, torch.Tensor],
        batch_idx: int,
        prediction_kwargs: Dict[str, Any] = {},
        quantiles_kwargs: Dict[str, Any] = {},
    ) -> Dict[str, Any]:
        """
        Create the log used in the training and validation step.

        Args:
            x (Dict[str, torch.Tensor]): x as passed to the network by the dataloader
            y (Tuple[torch.Tensor, torch.Tensor]): y as passed to the loss function by the dataloader
            out (Dict[str, torch.Tensor]): output of the network
            batch_idx (int): batch number
            prediction_kwargs (Dict[str, Any], optional): arguments to pass to
                :py:meth:`~pytorch_forcasting.models.base_model.BaseModel.to_prediction`. Defaults to {}.
            quantiles_kwargs (Dict[str, Any], optional):
                :py:meth:`~pytorch_forcasting.models.base_model.BaseModel.to_quantiles`. Defaults to {}.

        Returns:
            Dict[str, Any]: log dictionary to be returned by training and validation steps
        """
        # log
        if isinstance(self.loss, DistributionLoss):
            prediction_kwargs.setdefault("n_samples", 20)
            prediction_kwargs.setdefault("use_metric", True)
            quantiles_kwargs.setdefault("n_samples", 20)
            quantiles_kwargs.setdefault("use_metric", True)

        self.log_metrics(x, y, out, prediction_kwargs=prediction_kwargs)
        if self.log_interval > 0:
            self.log_prediction(
                x, out, batch_idx, prediction_kwargs=prediction_kwargs, quantiles_kwargs=quantiles_kwargs
            )
        return {}

    def step(
        self, x: Dict[str, torch.Tensor], y: Tuple[torch.Tensor, torch.Tensor], batch_idx: int, **kwargs
    ) -> Tuple[Dict[str, torch.Tensor], Dict[str, torch.Tensor]]:
        """
        Run for each train/val step.

        Args:
            x (Dict[str, torch.Tensor]): x as passed to the network by the dataloader
            y (Tuple[torch.Tensor, torch.Tensor]): y as passed to the loss function by the dataloader
            batch_idx (int): batch number
            **kwargs: additional arguments to pass to the network apart from ``x``

        Returns:
            Tuple[Dict[str, torch.Tensor], Dict[str, torch.Tensor]]: tuple where the first
                entry is a dictionary to which additional logging results can be added for consumption in the
                ``on_epoch_end`` hook and the second entry is the model's output.
        """
        # pack y sequence if different encoder lengths exist
        if (x["decoder_lengths"] < x["decoder_lengths"].max()).any():
            if isinstance(y[0], (list, tuple)):
                y = (
                    [
                        rnn.pack_padded_sequence(
                            y_part, lengths=x["decoder_lengths"].cpu(), batch_first=True, enforce_sorted=False
                        )
                        for y_part in y[0]
                    ],
                    y[1],
                )
            else:
                y = (
                    rnn.pack_padded_sequence(
                        y[0], lengths=x["decoder_lengths"].cpu(), batch_first=True, enforce_sorted=False
                    ),
                    y[1],
                )

        if self.training and len(self.hparams.monotone_constaints) > 0:
            # calculate gradient with respect to continous decoder features
            x["decoder_cont"].requires_grad_(True)
            assert not torch._C._get_cudnn_enabled(), (
                "To use monotone constraints, wrap model and training in context "
                "`torch.backends.cudnn.flags(enable=False)`"
            )
            out = self(x, **kwargs)
            prediction = out["prediction"]

            # handle multiple targets
            prediction_list = to_list(prediction)
            gradient = 0
            # todo: should monotone constrains be applicable to certain targets?
            for pred in prediction_list:
                gradient = (
                    gradient
                    + torch.autograd.grad(
                        outputs=pred,
                        inputs=x["decoder_cont"],
                        grad_outputs=torch.ones_like(pred),  # t
                        create_graph=True,  # allows usage in graph
                        allow_unused=True,
                    )[0]
                )

            # select relevant features
            indices = torch.tensor(
                [self.hparams.x_reals.index(name) for name in self.hparams.monotone_constaints.keys()]
            )
            monotonicity = torch.tensor(
                [val for val in self.hparams.monotone_constaints.values()], dtype=gradient.dtype, device=gradient.device
            )
            # add additionl loss if gradient points in wrong direction
            gradient = gradient[..., indices] * monotonicity[None, None]
            monotinicity_loss = gradient.clamp_max(0).mean()
            # multiply monotinicity loss by large number to ensure relevance and take to the power of 2
            # for smoothness of loss function
            monotinicity_loss = 10 * torch.pow(monotinicity_loss, 2)
            if not self.predicting:
                if isinstance(self.loss, (MASE, MultiLoss)):
                    loss = self.loss(
                        prediction, y, encoder_target=x["encoder_target"], encoder_lengths=x["encoder_lengths"]
                    )
                else:
                    loss = self.loss(prediction, y)

                loss = loss * (1 + monotinicity_loss)
            else:
                loss = None
        else:
            out = self(x, **kwargs)

            # calculate loss
            prediction = out["prediction"]
            if not self.predicting:
                if isinstance(self.loss, (MASE, MultiLoss)):
                    mase_kwargs = dict(encoder_target=x["encoder_target"], encoder_lengths=x["encoder_lengths"])
                    loss = self.loss(prediction, y, **mase_kwargs)
                else:
                    loss = self.loss(prediction, y)
            else:
                loss = None
        self.log(
            f"{self.current_stage}_loss",
            loss,
            on_step=self.training,
            on_epoch=True,
            prog_bar=True,
            batch_size=len(x["decoder_target"]),
        )
        log = {"loss": loss, "n_samples": x["decoder_lengths"].size(0)}
        return log, out

    def log_metrics(
        self,
        x: Dict[str, torch.Tensor],
        y: torch.Tensor,
        out: Dict[str, torch.Tensor],
        prediction_kwargs: Dict[str, Any] = None,
    ) -> None:
        """
        Log metrics every training/validation step.

        Args:
            x (Dict[str, torch.Tensor]): x as passed to the network by the dataloader
            y (torch.Tensor): y as passed to the loss function by the dataloader
            out (Dict[str, torch.Tensor]): output of the network
            prediction_kwargs (Dict[str, Any]): parameters for ``to_prediction()`` of the loss metric.
        """
        # logging losses - for each target
        if prediction_kwargs is None:
            prediction_kwargs = {}
        y_hat_point = self.to_prediction(out, **prediction_kwargs)
        if isinstance(self.loss, MultiLoss):
            y_hat_point_detached = [p.detach() for p in y_hat_point]
        else:
            y_hat_point_detached = [y_hat_point.detach()]

        for metric in self.logging_metrics:
            for idx, y_point, y_part, encoder_target in zip(
                list(range(len(y_hat_point_detached))),
                y_hat_point_detached,
                to_list(y[0]),
                to_list(x["encoder_target"]),
            ):
                y_true = (y_part, y[1])
                if isinstance(metric, MASE):
                    loss_value = metric(
                        y_point, y_true, encoder_target=encoder_target, encoder_lengths=x["encoder_lengths"]
                    )
                else:
                    loss_value = metric(y_point, y_true)
                if len(y_hat_point_detached) > 1:
                    target_tag = self.target_names[idx] + " "
                else:
                    target_tag = ""
                self.log(
                    f"{target_tag}{self.current_stage}_{metric.name}",
                    loss_value,
                    on_step=self.training,
                    on_epoch=True,
                    batch_size=len(x["decoder_target"]),
                )

    def forward(
        self, x: Dict[str, Union[torch.Tensor, List[torch.Tensor]]]
    ) -> Dict[str, Union[torch.Tensor, List[torch.Tensor]]]:
        """
        Network forward pass.

        Args:
            x (Dict[str, Union[torch.Tensor, List[torch.Tensor]]]): network input (x as returned by the dataloader).
                See :py:meth:`~pytorch_forecasting.data.timeseries.TimeSeriesDataSet.to_dataloader` method that
                returns a tuple of ``x`` and ``y``. This function expects ``x``.

        Returns:
            NamedTuple[Union[torch.Tensor, List[torch.Tensor]]]: network outputs / dictionary of tensors or list
                of tensors. Create it using the
                :py:meth:`~pytorch_forecasting.models.base_model.BaseModel.to_network_output` method.
                The minimal required entries in the dictionary are (and shapes in brackets):

                * ``prediction`` (batch_size x n_decoder_time_steps x n_outputs or list thereof with each
                  entry for a different target): re-scaled predictions that can be fed to metric. List of tensors
                  if multiple targets are predicted at the same time.

                Before passing outputting the predictions, you want to rescale them into real space.
                By default, you can use the
                :py:meth:`~pytorch_forecasting.models.base_model.BaseModel.transform_output`
                method to achieve this.

        Example:

            .. code-block:: python

                def forward(self, x:
                    # x is a batch generated based on the TimeSeriesDataset, here we just use the
                    # continuous variables for the encoder
                    network_input = x["encoder_cont"].squeeze(-1)
                    prediction = self.linear(network_input)  #

                    # rescale predictions into target space
                    prediction = self.transform_output(prediction, target_scale=x["target_scale"])

                    # We need to return a dictionary that at least contains the prediction
                    # The parameter can be directly forwarded from the input.
                    # The conversion to a named tuple can be directly achieved with the `to_network_output` function.
                    return self.to_network_output(prediction=prediction)

        """
        raise NotImplementedError()

    def on_epoch_end(self, outputs):
        """
        Run at epoch end for training or validation. Can be overriden in models.
        """
        pass

    @property
    def log_interval(self) -> float:
        """
        Log interval depending if training or validating
        """
        if self.training:
            return self.hparams.log_interval
        elif self.predicting:
            return -1
        else:
            return self.hparams.log_val_interval

    def log_prediction(
        self, x: Dict[str, torch.Tensor], out: Dict[str, torch.Tensor], batch_idx: int, **kwargs
    ) -> None:
        """
        Log metrics every training/validation step.

        Args:
            x (Dict[str, torch.Tensor]): x as passed to the network by the dataloader
            out (Dict[str, torch.Tensor]): output of the network
            batch_idx (int): current batch index
            **kwargs: paramters to pass to ``plot_prediction``
        """
        # log single prediction figure
        if (batch_idx % self.log_interval == 0 or self.log_interval < 1.0) and self.log_interval > 0:
            if self.log_interval < 1.0:  # log multiple steps
                log_indices = torch.arange(
                    0, len(x["encoder_lengths"]), max(1, round(self.log_interval * len(x["encoder_lengths"])))
                )
            else:
                log_indices = [0]

            mpl_available = _check_matplotlib("plot_prediction", raise_error=False)

            if not mpl_available:
                return None  # don't log matplotlib plots if not available

            for idx in log_indices:
                fig = self.plot_prediction(x, out, idx=idx, add_loss_to_title=True, **kwargs)
                tag = f"{self.current_stage} prediction"
                if self.training:
                    tag += f" of item {idx} in global batch {self.global_step}"
                else:
                    tag += f" of item {idx} in batch {batch_idx}"
                if isinstance(fig, (list, tuple)):
                    for idx, f in enumerate(fig):
                        self.logger.experiment.add_figure(
                            f"{self.target_names[idx]} {tag}",
                            f,
                            global_step=self.global_step,
                        )
                else:
                    self.logger.experiment.add_figure(
                        tag,
                        fig,
                        global_step=self.global_step,
                    )

    def plot_prediction(
        self,
        x: Dict[str, torch.Tensor],
        out: Dict[str, torch.Tensor],
        idx: int = 0,
        add_loss_to_title: Union[Metric, torch.Tensor, bool] = False,
        show_future_observed: bool = True,
        ax=None,
        quantiles_kwargs: Dict[str, Any] = {},
        prediction_kwargs: Dict[str, Any] = {},
    ):
        """
        Plot prediction of prediction vs actuals

        Args:
            x: network input
            out: network output
            idx: index of prediction to plot
            add_loss_to_title: if to add loss to title or loss function to calculate. Can be either metrics,
                bool indicating if to use loss metric or tensor which contains losses for all samples.
                Calcualted losses are determined without weights. Default to False.
            show_future_observed: if to show actuals for future. Defaults to True.
            ax: matplotlib axes to plot on
            quantiles_kwargs (Dict[str, Any]): parameters for ``to_quantiles()`` of the loss metric.
            prediction_kwargs (Dict[str, Any]): parameters for ``to_prediction()`` of the loss metric.

        Returns:
            matplotlib figure
        """
        _check_matplotlib("plot_prediction")

        from matplotlib import pyplot as plt

        # all true values for y of the first sample in batch
        encoder_targets = to_list(x["encoder_target"])
        decoder_targets = to_list(x["decoder_target"])

        y_raws = to_list(out["prediction"])  # raw predictions - used for calculating loss
        y_hats = to_list(self.to_prediction(out, **prediction_kwargs))
        y_quantiles = to_list(self.to_quantiles(out, **quantiles_kwargs))

        # for each target, plot
        figs = []
        for y_raw, y_hat, y_quantile, encoder_target, decoder_target in zip(
            y_raws, y_hats, y_quantiles, encoder_targets, decoder_targets
        ):
            y_all = torch.cat([encoder_target[idx], decoder_target[idx]])
            max_encoder_length = x["encoder_lengths"].max()
            y = torch.cat(
                (
                    y_all[: x["encoder_lengths"][idx]],
                    y_all[max_encoder_length : (max_encoder_length + x["decoder_lengths"][idx])],
                ),
            )
            # move predictions to cpu
            y_hat = y_hat.detach().cpu()[idx, : x["decoder_lengths"][idx]]
            y_quantile = y_quantile.detach().cpu()[idx, : x["decoder_lengths"][idx]]
            y_raw = y_raw.detach().cpu()[idx, : x["decoder_lengths"][idx]]

            # move to cpu
            y = y.detach().cpu()
            # create figure
            if ax is None:
                fig, ax = plt.subplots()
            else:
                fig = ax.get_figure()
            n_pred = y_hat.shape[0]
            x_obs = np.arange(-(y.shape[0] - n_pred), 0)
            x_pred = np.arange(n_pred)
            prop_cycle = iter(plt.rcParams["axes.prop_cycle"])
            obs_color = next(prop_cycle)["color"]
            pred_color = next(prop_cycle)["color"]
            # plot observed history
            if len(x_obs) > 0:
                if len(x_obs) > 1:
                    plotter = ax.plot
                else:
                    plotter = ax.scatter
                plotter(x_obs, y[:-n_pred], label="observed", c=obs_color)
            if len(x_pred) > 1:
                plotter = ax.plot
            else:
                plotter = ax.scatter

            # plot observed prediction
            if show_future_observed:
                plotter(x_pred, y[-n_pred:], label=None, c=obs_color)

            # plot prediction
            plotter(x_pred, y_hat, label="predicted", c=pred_color)

            # plot predicted quantiles
            plotter(x_pred, y_quantile[:, y_quantile.shape[1] // 2], c=pred_color, alpha=0.15)
            for i in range(y_quantile.shape[1] // 2):
                if len(x_pred) > 1:
                    ax.fill_between(x_pred, y_quantile[:, i], y_quantile[:, -i - 1], alpha=0.15, fc=pred_color)
                else:
                    quantiles = torch.tensor([[y_quantile[0, i]], [y_quantile[0, -i - 1]]])
                    ax.errorbar(
                        x_pred,
                        y[[-n_pred]],
                        yerr=quantiles - y[-n_pred],
                        c=pred_color,
                        capsize=1.0,
                    )

            if add_loss_to_title is not False:
                if isinstance(add_loss_to_title, bool):
                    loss = self.loss
                elif isinstance(add_loss_to_title, torch.Tensor):
                    loss = add_loss_to_title.detach()[idx].item()
                elif isinstance(add_loss_to_title, Metric):
                    loss = add_loss_to_title
                else:
                    raise ValueError(f"add_loss_to_title '{add_loss_to_title}'' is unkown")
                if isinstance(loss, MASE):
                    loss_value = loss(y_raw[None], (y[-n_pred:][None], None), y[:n_pred][None])
                elif isinstance(loss, Metric):
                    try:
                        loss_value = loss(y_raw[None], (y[-n_pred:][None], None))
                    except Exception:
                        loss_value = "-"
                else:
                    loss_value = loss
                ax.set_title(f"Loss {loss_value}")
            ax.set_xlabel("Time index")
            fig.legend()
            figs.append(fig)

        # return multiple of target is a list, otherwise return single figure
        if isinstance(x["encoder_target"], (tuple, list)):
            return figs
        else:
            return fig

    def log_gradient_flow(self, named_parameters: Dict[str, torch.Tensor]) -> None:
        """
        log distribution of gradients to identify exploding / vanishing gradients
        """
        ave_grads = []
        layers = []
        for name, p in named_parameters:
            if p.grad is not None and p.requires_grad and "bias" not in name:
                layers.append(name)
                ave_grads.append(p.grad.abs().cpu().mean())
                self.logger.experiment.add_histogram(tag=name, values=p.grad, global_step=self.global_step)

        mpl_available = _check_matplotlib("log_gradient_flow", raise_error=False)

        if not mpl_available:
            return None

        import matplotlib.pyplot as plt

        fig, ax = plt.subplots()
        ax.plot(ave_grads)
        ax.set_xlabel("Layers")
        ax.set_ylabel("Average gradient")
        ax.set_yscale("log")
        ax.set_title("Gradient flow")
        self.logger.experiment.add_figure("Gradient flow", fig, global_step=self.global_step)

    def on_after_backward(self):
        """
        Log gradient flow for debugging.
        """
        if (
            self.hparams.log_interval > 0
            and self.global_step % self.hparams.log_interval == 0
            and self.hparams.log_gradient_flow
        ):
            self.log_gradient_flow(self.named_parameters())

    def configure_optimizers(self):
        """
        Configure optimizers.

        Uses single Ranger optimizer. Depending if learning rate is a list or a single float, implement dynamic
        learning rate scheduler or deterministic version

        Returns:
            Tuple[List]: first entry is list of optimizers and second is list of schedulers
        """
        ptopt_in_env = "pytorch_optimizer" in _get_installed_packages()
        # either set a schedule of lrs or find it dynamically
        if self.hparams.optimizer_params is None:
            optimizer_params = {}
        else:
            optimizer_params = self.hparams.optimizer_params
        # set optimizer
        lrs = self.hparams.learning_rate
        if isinstance(lrs, (list, tuple)):
            lr = lrs[0]
        else:
            lr = lrs
        if callable(self.optimizer):
            try:
                optimizer = self.optimizer(
                    self.parameters(), lr=lr, weight_decay=self.hparams.weight_decay, **optimizer_params
                )
            except TypeError:  # in case there is no weight decay
                optimizer = self.optimizer(self.parameters(), lr=lr, **optimizer_params)
        elif self.hparams.optimizer == "adam":
            optimizer = torch.optim.Adam(
                self.parameters(), lr=lr, weight_decay=self.hparams.weight_decay, **optimizer_params
            )
        elif self.hparams.optimizer == "adamw":
            optimizer = torch.optim.AdamW(
                self.parameters(), lr=lr, weight_decay=self.hparams.weight_decay, **optimizer_params
            )
        elif self.hparams.optimizer == "ranger":
            if not ptopt_in_env:
                raise ImportError(
                    "optimizer 'ranger' requires pytorch_optimizer in the evironment. "
                    "Please install pytorch_optimizer with `pip install pytorch_optimizer`."
                )
            from pytorch_optimizer import Ranger21

            if any([isinstance(c, LearningRateFinder) for c in self.trainer.callbacks]):
                # if finding learning rate, switch off warm up and cool down
                optimizer_params.setdefault("num_warm_up_iterations", 0)
                optimizer_params.setdefault("num_warm_down_iterations", 0)
                optimizer_params.setdefault("lookahead_merge_time", 1e6)
                optimizer_params.setdefault("num_iterations", 100)
            elif self.trainer.limit_train_batches is not None:
                # if finding limiting train batches, set iterations to it
                optimizer_params.setdefault(
                    "num_iterations", min(self.trainer.num_training_batches, self.trainer.limit_train_batches)
                )
            else:
                # if finding not limiting train batches, set iterations to dataloader length
                optimizer_params.setdefault("num_iterations", self.trainer.num_training_batches)
            optimizer = Ranger21(self.parameters(), lr=lr, weight_decay=self.hparams.weight_decay, **optimizer_params)
        elif self.hparams.optimizer == "sgd":
            optimizer = torch.optim.SGD(
                self.parameters(), lr=lr, weight_decay=self.hparams.weight_decay, **optimizer_params
            )
        elif hasattr(torch.optim, self.hparams.optimizer):
            try:
                optimizer = getattr(torch.optim, self.hparams.optimizer)(
                    self.parameters(), lr=lr, weight_decay=self.hparams.weight_decay, **optimizer_params
                )
            except TypeError:  # in case there is no weight decay
                optimizer = getattr(torch.optim, self.hparams.optimizer)(self.parameters(), lr=lr, **optimizer_params)
        elif ptopt_in_env:
            import pytorch_optimizer

            if hasattr(pytorch_optimizer, self.hparams.optimizer):
                try:
                    optimizer = getattr(pytorch_optimizer, self.hparams.optimizer)(
                        self.parameters(), lr=lr, weight_decay=self.hparams.weight_decay, **optimizer_params
                    )
                except TypeError:  # in case there is no weight decay
                    optimizer = getattr(pytorch_optimizer, self.hparams.optimizer)(
                        self.parameters(), lr=lr, **optimizer_params
                    )
            else:
                raise ValueError(f"Optimizer of self.hparams.optimizer={self.hparams.optimizer} unknown")
        else:
            raise ValueError(f"Optimizer of self.hparams.optimizer={self.hparams.optimizer} unknown")

        # set scheduler
        if isinstance(lrs, (list, tuple)):  # change for each epoch
            # normalize lrs
            lrs = np.array(lrs) / lrs[0]
            scheduler_config = {
                "scheduler": LambdaLR(optimizer, lambda epoch: lrs[min(epoch, len(lrs) - 1)]),
                "interval": "epoch",
                "frequency": 1,
                "strict": False,
            }
        elif self.hparams.reduce_on_plateau_patience is None:
            scheduler_config = {}
        else:  # find schedule based on validation loss
            scheduler_config = {
                "scheduler": ReduceLROnPlateau(
                    optimizer,
                    mode="min",
                    factor=1.0 / self.hparams.reduce_on_plateau_reduction,
                    patience=self.hparams.reduce_on_plateau_patience,
                    cooldown=self.hparams.reduce_on_plateau_patience,
                    min_lr=self.hparams.reduce_on_plateau_min_lr,
                ),
                "monitor": "val_loss",  # Default: val_loss
                "interval": "epoch",
                "frequency": 1,
                "strict": False,
            }

        return {"optimizer": optimizer, "lr_scheduler": scheduler_config}

    @classmethod
    def from_dataset(cls, dataset: TimeSeriesDataSet, **kwargs) -> LightningModule:
        """
        Create model from dataset, i.e. save dataset parameters in model

        This function should be called as ``super().from_dataset()`` in a derived models that implement it

        Args:
            dataset (TimeSeriesDataSet): timeseries dataset

        Returns:
            BaseModel: Model that can be trained
        """
        if "output_transformer" not in kwargs:
            kwargs["output_transformer"] = dataset.target_normalizer
        if "dataset_parameters" not in kwargs:
            kwargs["dataset_parameters"] = dataset.get_parameters()
        net = cls(**kwargs)
        if dataset.multi_target:
            assert isinstance(
                net.loss, MultiLoss
            ), f"multiple targets require loss to be MultiLoss but found {net.loss}"
        else:
            assert not isinstance(net.loss, MultiLoss), "MultiLoss not compatible with single target"

        return net

    def on_save_checkpoint(self, checkpoint: Dict[str, Any]) -> None:
        checkpoint["dataset_parameters"] = getattr(
            self, "dataset_parameters", None
        )  # add dataset parameters for making fast predictions
        # hyper parameters are passed as arguments directly and not as single dictionary
        checkpoint["hparams_name"] = "kwargs"
        # save specials
        checkpoint[self.CHECKPOINT_HYPER_PARAMS_SPECIAL_KEY] = {k: getattr(self, k) for k in self.hparams_special}
        # add special hparams them back to save the hparams correctly for checkpoint
        checkpoint[self.CHECKPOINT_HYPER_PARAMS_KEY].update(checkpoint[self.CHECKPOINT_HYPER_PARAMS_SPECIAL_KEY])

    @property
    def target_names(self) -> List[str]:
        """
        List of targets that are predicted.

        Returns:
            List[str]: list of target names
        """
        if hasattr(self, "dataset_parameters") and self.dataset_parameters is not None:
            return to_list(self.dataset_parameters["target"])
        else:
            return [f"Target {idx + 1}" for idx in range(self.n_targets)]

    def on_load_checkpoint(self, checkpoint: Dict[str, Any]) -> None:
        self.dataset_parameters = checkpoint.get("dataset_parameters", None)
        # load specials
        for k, v in checkpoint[self.CHECKPOINT_HYPER_PARAMS_SPECIAL_KEY].items():
            setattr(self, k, v)

    def to_prediction(self, out: Dict[str, Any], use_metric: bool = True, **kwargs):
        """
        Convert output to prediction using the loss metric.

        Args:
            out (Dict[str, Any]): output of network where "prediction" has been
                transformed with :py:meth:`~transform_output`
            use_metric (bool): if to use metric to convert for conversion, if False,
                simply take the average over ``out["prediction"]``
            **kwargs: arguments to metric ``to_quantiles`` method

        Returns:
            torch.Tensor: predictions of shape batch_size x timesteps
        """
        if not use_metric:
            # if samples were already drawn directly take mean
            # todo: support classification
            if isinstance(self.loss, MultiLoss):
                out = [Metric.to_prediction(loss, out["prediction"][idx]) for idx, loss in enumerate(self.loss)]
            else:
                out = Metric.to_prediction(self.loss, out["prediction"])
        else:
            try:
                out = self.loss.to_prediction(out["prediction"], **kwargs)
            except TypeError:  # in case passed kwargs do not exist
                out = self.loss.to_prediction(out["prediction"])
        return out

    def to_quantiles(self, out: Dict[str, Any], use_metric: bool = True, **kwargs):
        """
        Convert output to quantiles using the loss metric.

        Args:
            out (Dict[str, Any]): output of network where "prediction" has been
                transformed with :py:meth:`~transform_output`
            use_metric (bool): if to use metric to convert for conversion, if False,
                simply take the quantiles over ``out["prediction"]``
            **kwargs: arguments to metric ``to_quantiles`` method

        Returns:
            torch.Tensor: quantiles of shape batch_size x timesteps x n_quantiles
        """
        # if samples are output directly take quantiles
        if not use_metric:
            # todo: support classification
            if isinstance(self.loss, MultiLoss):
                out = [
                    Metric.to_quantiles(loss, out["prediction"][idx], quantiles=kwargs.get("quantiles", loss.quantiles))
                    for idx, loss in enumerate(self.loss)
                ]
            else:
                out = Metric.to_quantiles(
                    self.loss, out["prediction"], quantiles=kwargs.get("quantiles", self.loss.quantiles)
                )
        else:
            try:
                out = self.loss.to_quantiles(out["prediction"], **kwargs)
            except TypeError:  # in case passed kwargs do not exist
                out = self.loss.to_quantiles(out["prediction"])
        return out

    def predict(
        self,
        data: Union[DataLoader, pd.DataFrame, TimeSeriesDataSet],
        mode: Union[str, Tuple[str, str]] = "prediction",
        return_index: bool = False,
        return_decoder_lengths: bool = False,
        batch_size: int = 64,
        num_workers: int = 0,
        fast_dev_run: bool = False,
        return_x: bool = False,
        return_y: bool = False,
        mode_kwargs: Dict[str, Any] = None,
        trainer_kwargs: Optional[Dict[str, Any]] = None,
        write_interval: Literal["batch", "epoch", "batch_and_epoch"] = "batch",
        output_dir: Optional[str] = None,
        **kwargs,
    ) -> Prediction:
        """
        Run inference / prediction.

        Args:
            dataloader: dataloader, dataframe or dataset
            mode: one of "prediction", "quantiles", or "raw", or tuple ``("raw", output_name)`` where output_name is
                a name in the dictionary returned by ``forward()``
            return_index: if to return the prediction index (in the same order as the output, i.e. the row of the
                dataframe corresponds to the first dimension of the output and the given time index is the time index
                of the first prediction)
            return_decoder_lengths: if to return decoder_lengths (in the same order as the output
            batch_size: batch size for dataloader - only used if data is not a dataloader is passed
            num_workers: number of workers for dataloader - only used if data is not a dataloader is passed
            fast_dev_run: if to only return results of first batch
            return_x: if to return network inputs (in the same order as prediction output)
            return_y: if to return network targets (in the same order as prediction output)
            mode_kwargs (Dict[str, Any]): keyword arguments for ``to_prediction()`` or ``to_quantiles()``
                for modes "prediction" and "quantiles"
            trainer_kwargs (Dict[str, Any], optional): keyword arguments for the trainer
            write_interval: interval to write predictions to disk
            output_dir: directory to write predictions to. Defaults to None. If set function will return empty list
            **kwargs: additional arguments to network's forward method

        Returns:
            Prediction: if one of the ```return`` arguments is present,
                prediction tuple with fields ``prediction``, ``x``, ``y``, ``index`` and ``decoder_lengths``
        """
        # convert to dataloader
        if isinstance(data, pd.DataFrame):
            data = TimeSeriesDataSet.from_parameters(self.dataset_parameters, data, predict=True)
        if isinstance(data, TimeSeriesDataSet):
            dataloader = data.to_dataloader(batch_size=batch_size, train=False, num_workers=num_workers)
        else:
            dataloader = data

        # mode kwargs default to None
        if mode_kwargs is None:
            mode_kwargs = {}

        # ensure passed dataloader is correct
        assert isinstance(dataloader.dataset, TimeSeriesDataSet), "dataset behind dataloader mut be TimeSeriesDataSet"

        predict_callback = PredictCallback(
            mode=mode,
            return_index=return_index,
            return_decoder_lengths=return_decoder_lengths,
            write_interval=write_interval,
            return_x=return_x,
            mode_kwargs=mode_kwargs,
            output_dir=output_dir,
            predict_kwargs=kwargs,
            return_y=return_y,
        )
        if trainer_kwargs is None:
            trainer_kwargs = {}
        trainer_kwargs.setdefault("callbacks", trainer_kwargs.get("callbacks", []) + [predict_callback])
        trainer_kwargs.setdefault("enable_progress_bar", False)
        trainer_kwargs.setdefault("inference_mode", False)
        assert (
            "fast_dev_run" not in trainer_kwargs
        ), "fast_dev_run should be passed as argument to predict and not in trainer_kwargs"
        log_level_lighting = logging.getLogger("lightning").getEffectiveLevel()
        log_level_pytorch_lightning = logging.getLogger("pytorch_lightning").getEffectiveLevel()
        logging.getLogger("lightning").setLevel(logging.WARNING)
        logging.getLogger("pytorch_lightning").setLevel(logging.WARNING)
        trainer = Trainer(fast_dev_run=fast_dev_run, **trainer_kwargs)
        trainer.predict(self, dataloader)
        logging.getLogger("lightning").setLevel(log_level_lighting)
        logging.getLogger("pytorch_lightning").setLevel(log_level_pytorch_lightning)

        return predict_callback.result

    def predict_dependency(
        self,
        data: Union[DataLoader, pd.DataFrame, TimeSeriesDataSet],
        variable: str,
        values: Iterable,
        mode: str = "dataframe",
        target="decoder",
        show_progress_bar: bool = False,
        **kwargs,
    ) -> Union[np.ndarray, torch.Tensor, pd.Series, pd.DataFrame]:
        """
        Predict partial dependency.

        Args:
            data (Union[DataLoader, pd.DataFrame, TimeSeriesDataSet]): data
            variable (str): variable which to modify
            values (Iterable): array of values to probe
            mode (str, optional): Output mode. Defaults to "dataframe". Either

                * "series": values are average prediction and index are probed values
                * "dataframe": columns are as obtained by the `dataset.x_to_index()` method,
                    prediction (which is the mean prediction over the time horizon),
                    normalized_prediction (which are predictions devided by the prediction for the first probed value)
                    the variable name for the probed values
                * "raw": outputs a tensor of shape len(values) x prediction_shape

            target: Defines which values are overwritten for making a prediction.
                Same as in :py:meth:`~pytorch_forecasting.data.timeseries.TimeSeriesDataSet.set_overwrite_values`.
                Defaults to "decoder".
            show_progress_bar: if to show progress bar. Defaults to False.
            **kwargs: additional kwargs to :py:meth:`~predict` method

        Returns:
            Union[np.ndarray, torch.Tensor, pd.Series, pd.DataFrame]: output
        """
        values = np.asarray(values)
        if isinstance(data, pd.DataFrame):  # convert to dataframe
            data = TimeSeriesDataSet.from_parameters(self.dataset_parameters, data, predict=True)
        elif isinstance(data, DataLoader):
            data = data.dataset

        results = []
        progress_bar = tqdm(desc="Predict", unit=" batches", total=len(values), disable=not show_progress_bar)
        for idx, value in enumerate(values):
            # set values
            data.set_overwrite_values(variable=variable, values=value, target=target)
            # predict
            pred_kwargs = deepcopy(kwargs)
            pred_kwargs.setdefault("mode", "prediction")

            if idx == 0 and mode == "dataframe":  # need index for returning as dataframe
                res = self.predict(data, return_index=True, **pred_kwargs)
                results.append(res.output)
            else:
                results.append(self.predict(data, **pred_kwargs))
            # increment progress
            progress_bar.update()

        data.reset_overwrite_values()  # reset overwrite values to avoid side-effect

        # results to one tensor
        results = torch.stack(results, dim=0)

        # convert results to requested output format
        if mode == "series":
            results = results[:, ~torch.isnan(results[0])].mean(1)  # average samples and prediction horizon
            results = pd.Series(results.cpu().numpy(), index=values)

        elif mode == "dataframe":
            # take mean over time
            is_nan = torch.isnan(results)
            results[is_nan] = 0
            results = results.sum(-1) / (~is_nan).float().sum(-1)

            # create dataframe
            dependencies = (
                res.index.iloc[np.tile(np.arange(len(res.index)), len(values))]
                .reset_index(drop=True)
                .assign(prediction=results.flatten().cpu().numpy())
            )
            dependencies[variable] = values.repeat(len(data))
            first_prediction = dependencies.groupby(data.group_ids, observed=True).prediction.transform("first")
            dependencies["normalized_prediction"] = dependencies["prediction"] / first_prediction
            dependencies["id"] = dependencies.groupby(data.group_ids, observed=True).ngroup()
            results = dependencies

        elif mode == "raw":
            pass

        else:
            raise ValueError(f"mode {mode} is unknown - see documentation for available modes")

        return results


class BaseModelWithCovariates(BaseModel):
    """
    Model with additional methods using covariates.

    Assumes the following hyperparameters:

    Args:
        static_categoricals (List[str]): names of static categorical variables
        static_reals (List[str]): names of static continuous variables
        time_varying_categoricals_encoder (List[str]): names of categorical variables for encoder
        time_varying_categoricals_decoder (List[str]): names of categorical variables for decoder
        time_varying_reals_encoder (List[str]): names of continuous variables for encoder
        time_varying_reals_decoder (List[str]): names of continuous variables for decoder
        x_reals (List[str]): order of continuous variables in tensor passed to forward function
        x_categoricals (List[str]): order of categorical variables in tensor passed to forward function
        embedding_sizes (Dict[str, Tuple[int, int]]): dictionary mapping categorical variables to tuple of integers
            where the first integer denotes the number of categorical classes and the second the embedding size
        embedding_labels (Dict[str, List[str]]): dictionary mapping (string) indices to list of categorical labels
        embedding_paddings (List[str]): names of categorical variables for which label 0 is always mapped to an
             embedding vector filled with zeros
        categorical_groups (Dict[str, List[str]]): dictionary of categorical variables that are grouped together and
            can also take multiple values simultaneously (e.g. holiday during octoberfest). They should be implemented
            as bag of embeddings
    """

    @property
    def target_positions(self) -> torch.LongTensor:
        """
        Positions of target variable(s) in covariates.

        Returns:
            torch.LongTensor: tensor of positions.
        """
        # todo: expand for categorical targets
        if "target" in self.hparams:
            target = self.hparams.target
        else:
            target = self.dataset_parameters["target"]
        return torch.tensor(
            [self.hparams.x_reals.index(name) for name in to_list(target)],
            device=self.device,
            dtype=torch.long,
        )

    @property
    def reals(self) -> List[str]:
        """List of all continuous variables in model"""
        return list(
            dict.fromkeys(
                self.hparams.static_reals
                + self.hparams.time_varying_reals_encoder
                + self.hparams.time_varying_reals_decoder
            )
        )

    @property
    def categoricals(self) -> List[str]:
        """List of all categorical variables in model"""
        return list(
            dict.fromkeys(
                self.hparams.static_categoricals
                + self.hparams.time_varying_categoricals_encoder
                + self.hparams.time_varying_categoricals_decoder
            )
        )

    @property
    def static_variables(self) -> List[str]:
        """List of all static variables in model"""
        return self.hparams.static_categoricals + self.hparams.static_reals

    @property
    def encoder_variables(self) -> List[str]:
        """List of all encoder variables in model (excluding static variables)"""
        return self.hparams.time_varying_categoricals_encoder + self.hparams.time_varying_reals_encoder

    @property
    def decoder_variables(self) -> List[str]:
        """List of all decoder variables in model (excluding static variables)"""
        return self.hparams.time_varying_categoricals_decoder + self.hparams.time_varying_reals_decoder

    @property
    def categorical_groups_mapping(self) -> Dict[str, str]:
        """Mapping of categorical variables to categorical groups"""
        groups = {}
        for group_name, sublist in self.hparams.categorical_groups.items():
            groups.update({name: group_name for name in sublist})
        return groups

    @classmethod
    def from_dataset(
        cls,
        dataset: TimeSeriesDataSet,
        allowed_encoder_known_variable_names: List[str] = None,
        **kwargs,
    ) -> LightningModule:
        """
        Create model from dataset and set parameters related to covariates.

        Args:
            dataset: timeseries dataset
            allowed_encoder_known_variable_names: List of known variables that are allowed in encoder, defaults to all
            **kwargs: additional arguments such as hyperparameters for model (see ``__init__()``)

        Returns:
            LightningModule
        """
        # assert fixed encoder and decoder length for the moment
        if allowed_encoder_known_variable_names is None:
            allowed_encoder_known_variable_names = (
                dataset.time_varying_known_categoricals + dataset.time_varying_known_reals
            )

        # embeddings
        embedding_labels = {
            name: encoder.classes_
            for name, encoder in dataset.categorical_encoders.items()
            if name in dataset.categoricals
        }
        embedding_paddings = dataset.dropout_categoricals
        # determine embedding sizes based on heuristic
        embedding_sizes = {
            name: (len(encoder.classes_), get_embedding_size(len(encoder.classes_)))
            for name, encoder in dataset.categorical_encoders.items()
            if name in dataset.categoricals
        }
        embedding_sizes.update(kwargs.get("embedding_sizes", {}))
        kwargs.setdefault("embedding_sizes", embedding_sizes)

        new_kwargs = dict(
            static_categoricals=dataset.static_categoricals,
            time_varying_categoricals_encoder=[
                name for name in dataset.time_varying_known_categoricals if name in allowed_encoder_known_variable_names
            ]
            + dataset.time_varying_unknown_categoricals,
            time_varying_categoricals_decoder=dataset.time_varying_known_categoricals,
            static_reals=dataset.static_reals,
            time_varying_reals_encoder=[
                name for name in dataset.time_varying_known_reals if name in allowed_encoder_known_variable_names
            ]
            + dataset.time_varying_unknown_reals,
            time_varying_reals_decoder=dataset.time_varying_known_reals,
            x_reals=dataset.reals,
            x_categoricals=dataset.flat_categoricals,
            embedding_labels=embedding_labels,
            embedding_paddings=embedding_paddings,
            categorical_groups=dataset.variable_groups,
        )
        new_kwargs.update(kwargs)
        return super().from_dataset(dataset, **new_kwargs)

    def extract_features(
        self,
        x,
        embeddings: MultiEmbedding = None,
        period: str = "all",
    ) -> torch.Tensor:
        """
        Extract features

        Args:
            x (Dict[str, torch.Tensor]): input from the dataloader
            embeddings (MultiEmbedding): embeddings for categorical variables
            period (str, optional): One of "encoder", "decoder" or "all". Defaults to "all".

        Returns:
            torch.Tensor: tensor with selected variables
        """
        # select period
        if period == "encoder":
            x_cat = x["encoder_cat"]
            x_cont = x["encoder_cont"]
        elif period == "decoder":
            x_cat = x["decoder_cat"]
            x_cont = x["decoder_cont"]
        elif period == "all":
            x_cat = torch.cat([x["encoder_cat"], x["decoder_cat"]], dim=1)  # concatenate in time dimension
            x_cont = torch.cat([x["encoder_cont"], x["decoder_cont"]], dim=1)  # concatenate in time dimension
        else:
            raise ValueError(f"Unknown type: {type}")

        # create dictionary of encoded vectors
        input_vectors = embeddings(x_cat)
        input_vectors.update(
            {
                name: x_cont[..., idx].unsqueeze(-1)
                for idx, name in enumerate(self.hparams.x_reals)
                if name in self.reals
            }
        )
        return input_vectors

    def calculate_prediction_actual_by_variable(
        self,
        x: Dict[str, torch.Tensor],
        y_pred: torch.Tensor,
        normalize: bool = True,
        bins: int = 95,
        std: float = 2.0,
        log_scale: bool = None,
    ) -> Dict[str, Dict[str, torch.Tensor]]:
        """
        Calculate predictions and actuals by variable averaged by ``bins`` bins spanning from ``-std`` to ``+std``

        Args:
            x: input as ``forward()``
            y_pred: predictions obtained by ``self(x, **kwargs)``
            normalize: if to return normalized averages, i.e. mean or sum of ``y``
            bins: number of bins to calculate
            std: number of standard deviations for standard scaled continuous variables
            log_scale (str, optional): if to plot in log space. If None, determined based on skew of values.
                Defaults to None.

        Returns:
            dictionary that can be used to plot averages with :py:meth:`~plot_prediction_actual_by_variable`
        """
        support = {}  # histogram
        # averages
        averages_actual = {}
        averages_prediction = {}

        # mask values and transform to log space
        max_encoder_length = x["decoder_lengths"].max()
        mask = create_mask(max_encoder_length, x["decoder_lengths"], inverse=True)
        # select valid y values
        y_flat = x["decoder_target"][mask]
        y_pred_flat = y_pred[mask]

        # determine in which average in log-space to transform data
        if log_scale is None:
            skew = torch.mean(((y_flat - torch.mean(y_flat)) / torch.std(y_flat)) ** 3)
            log_scale = skew > 1.6

        if log_scale:
            y_flat = torch.log(y_flat + 1e-8)
            y_pred_flat = torch.log(y_pred_flat + 1e-8)

        # real bins
        positive_bins = (bins - 1) // 2

        # if to normalize
        if normalize:
            reduction = "mean"
        else:
            reduction = "sum"
        # continuous variables
        reals = x["decoder_cont"]
        for idx, name in enumerate(self.hparams.x_reals):
            averages_actual[name], support[name] = groupby_apply(
                (reals[..., idx][mask] * positive_bins / std).round().clamp(-positive_bins, positive_bins).long()
                + positive_bins,
                y_flat,
                bins=bins,
                reduction=reduction,
                return_histogram=True,
            )
            averages_prediction[name], _ = groupby_apply(
                (reals[..., idx][mask] * positive_bins / std).round().clamp(-positive_bins, positive_bins).long()
                + positive_bins,
                y_pred_flat,
                bins=bins,
                reduction=reduction,
                return_histogram=True,
            )

        # categorical_variables
        cats = x["decoder_cat"]
        for idx, name in enumerate(self.hparams.x_categoricals):  # todo: make it work for grouped categoricals
            reduction = "sum"
            name = self.categorical_groups_mapping.get(name, name)
            averages_actual_cat, support_cat = groupby_apply(
                cats[..., idx][mask],
                y_flat,
                bins=self.hparams.embedding_sizes[name][0],
                reduction=reduction,
                return_histogram=True,
            )
            averages_prediction_cat, _ = groupby_apply(
                cats[..., idx][mask],
                y_pred_flat,
                bins=self.hparams.embedding_sizes[name][0],
                reduction=reduction,
                return_histogram=True,
            )

            # add either to existing calculations or
            if name in averages_actual:
                averages_actual[name] += averages_actual_cat
                support[name] += support_cat
                averages_prediction[name] += averages_prediction_cat
            else:
                averages_actual[name] = averages_actual_cat
                support[name] = support_cat
                averages_prediction[name] = averages_prediction_cat

        if normalize:  # run reduction for categoricals
            for name in self.hparams.embedding_sizes.keys():
                averages_actual[name] /= support[name].clamp(min=1)
                averages_prediction[name] /= support[name].clamp(min=1)

        if log_scale:
            for name in support.keys():
                averages_actual[name] = torch.exp(averages_actual[name])
                averages_prediction[name] = torch.exp(averages_prediction[name])

        return {
            "support": support,
            "average": {"actual": averages_actual, "prediction": averages_prediction},
            "std": std,
        }

    def plot_prediction_actual_by_variable(
        self, data: Dict[str, Dict[str, torch.Tensor]], name: str = None, ax=None, log_scale: bool = None
    ):
        """
        Plot predicions and actual averages by variables

        Args:
            data (Dict[str, Dict[str, torch.Tensor]]): data obtained from
                :py:meth:`~calculate_prediction_actual_by_variable`
            name (str, optional): name of variable for which to plot actuals vs predictions. Defaults to None which
                means returning a dictionary of plots for all variables.
            log_scale (str, optional): if to plot in log space. If None, determined based on skew of values.
                Defaults to None.

        Raises:
            ValueError: if the variable name is unkown

        Returns:
            Union[Dict[str, plt.Figure], plt.Figure]: matplotlib figure
        """
        _check_matplotlib("plot_prediction_actual_by_variable")

        from matplotlib import pyplot as plt

        if name is None:  # run recursion for figures
            figs = {name: self.plot_prediction_actual_by_variable(data, name) for name in data["support"].keys()}
            return figs
        else:
            # create figure
            kwargs = {}
            # adjust figure size for figures with many labels
            if self.hparams.embedding_sizes.get(name, [1e9])[0] > 10:
                kwargs = dict(figsize=(10, 5))
            if ax is None:
                fig, ax = plt.subplots(**kwargs)
            else:
                fig = ax.get_figure()
            ax.set_title(f"{name} averages")
            ax.set_xlabel(name)
            ax.set_ylabel("Prediction")

            ax2 = ax.twinx()  # second axis for histogram
            ax2.set_ylabel("Frequency")

            # get values for average plot and histogram
            values_actual = data["average"]["actual"][name].cpu().numpy()
            values_prediction = data["average"]["prediction"][name].cpu().numpy()
            bins = values_actual.size
            support = data["support"][name].cpu().numpy()

            # only display values where samples were observed
            support_non_zero = support > 0
            support = support[support_non_zero]
            values_actual = values_actual[support_non_zero]
            values_prediction = values_prediction[support_non_zero]

            # determine if to display results in log space
            if log_scale is None:
                log_scale = scipy.stats.skew(values_actual) > 1.6

            if log_scale:
                ax.set_yscale("log")

            # plot averages
            if name in self.hparams.x_reals:
                # create x
                if name in to_list(self.dataset_parameters["target"]):
                    if isinstance(self.output_transformer, MultiNormalizer):
                        scaler = self.output_transformer.normalizers[self.dataset_parameters["target"].index(name)]
                    else:
                        scaler = self.output_transformer
                else:
                    scaler = self.dataset_parameters["scalers"][name]
                x = np.linspace(-data["std"], data["std"], bins)
                # reversing normalization for group normalizer is not possible without sample level information
                if not isinstance(scaler, (GroupNormalizer, EncoderNormalizer)):
                    x = scaler.inverse_transform(x.reshape(-1, 1)).reshape(-1)
                    ax.set_xlabel(f"Normalized {name}")

                if len(x) > 0:
                    x_step = x[1] - x[0]
                else:
                    x_step = 1
                x = x[support_non_zero]
                ax.plot(x, values_actual, label="Actual")
                ax.plot(x, values_prediction, label="Prediction")

            elif name in self.hparams.embedding_labels:
                # sort values from lowest to highest
                sorting = values_actual.argsort()
                labels = np.asarray(list(self.hparams.embedding_labels[name].keys()))[support_non_zero][sorting]
                values_actual = values_actual[sorting]
                values_prediction = values_prediction[sorting]
                support = support[sorting]
                # cut entries if there are too many categories to fit nicely on the plot
                maxsize = 50
                if values_actual.size > maxsize:
                    values_actual = np.concatenate([values_actual[: maxsize // 2], values_actual[-maxsize // 2 :]])
                    values_prediction = np.concatenate(
                        [values_prediction[: maxsize // 2], values_prediction[-maxsize // 2 :]]
                    )
                    labels = np.concatenate([labels[: maxsize // 2], labels[-maxsize // 2 :]])
                    support = np.concatenate([support[: maxsize // 2], support[-maxsize // 2 :]])
                # plot for each category
                x = np.arange(values_actual.size)
                x_step = 1
                ax.scatter(x, values_actual, label="Actual")
                ax.scatter(x, values_prediction, label="Prediction")
                # set labels at x axis
                ax.set_xticks(x)
                ax.set_xticklabels(labels, rotation=90)
            else:
                raise ValueError(f"Unknown name {name}")
            # plot support histogram
            if len(support) > 1 and np.median(support) < support.max() / 10:
                ax2.set_yscale("log")
            ax2.bar(x, support, width=x_step, linewidth=0, alpha=0.2, color="k")
            # adjust layout and legend
            fig.tight_layout()
            fig.legend()
            return fig


class AutoRegressiveBaseModel(BaseModel):
    """
    Model with additional methods for autoregressive models.

    Adds in particular the :py:meth:`~decode_autoregressive` method for making auto-regressive predictions.

    Assumes the following hyperparameters:

    Args:
        target (str): name of target variable
        target_lags (Dict[str, Dict[str, int]]): dictionary of target names mapped each to a dictionary of corresponding
            lagged variables and their lags.
            Lags can be useful to indicate seasonality to the models. If you know the seasonalit(ies) of your data,
            add at least the target variables with the corresponding lags to improve performance.
            Defaults to no lags, i.e. an empty dictionary.
    """

    @classmethod
    def from_dataset(
        cls,
        dataset: TimeSeriesDataSet,
        **kwargs,
    ) -> LightningModule:
        """
        Create model from dataset.

        Args:
            dataset: timeseries dataset
            **kwargs: additional arguments such as hyperparameters for model (see ``__init__()``)

        Returns:
            LightningModule
        """
        kwargs.setdefault("target", dataset.target)
        # check that lags for targets are the same
        lags = {name: lag for name, lag in dataset.lags.items() if name in dataset.target_names}  # filter for targets
        target0 = dataset.target_names[0]
        lag = set(lags.get(target0, []))
        for target in dataset.target_names:
            assert lag == set(lags.get(target, [])), f"all target lags in dataset must be the same but found {lags}"

        kwargs.setdefault("target_lags", {name: dataset._get_lagged_names(name) for name in lags})
        return super().from_dataset(dataset, **kwargs)

    def output_to_prediction(
        self,
        normalized_prediction_parameters: torch.Tensor,
        target_scale: Union[List[torch.Tensor], torch.Tensor],
        n_samples: int = 1,
        **kwargs,
    ) -> Tuple[Union[List[torch.Tensor], torch.Tensor], torch.Tensor]:
        """
        Convert network output to rescaled and normalized prediction.

        Function is typically not called directly but via :py:meth:`~decode_autoregressive`.

        Args:
            normalized_prediction_parameters (torch.Tensor): network prediction output
            target_scale (Union[List[torch.Tensor], torch.Tensor]): target scale to rescale network output
            n_samples (int, optional): Number of samples to draw independently. Defaults to 1.
            **kwargs: extra arguments for dictionary passed to :py:meth:`~transform_output` method.

        Returns:
            Tuple[Union[List[torch.Tensor], torch.Tensor], torch.Tensor]: tuple of rescaled prediction and
                normalized prediction (e.g. for input into next auto-regressive step)
        """
        single_prediction = to_list(normalized_prediction_parameters)[0].ndim == 2
        if single_prediction:  # add time dimension as it is expected
            normalized_prediction_parameters = apply_to_list(normalized_prediction_parameters, lambda x: x.unsqueeze(1))
        # transform into real space
        prediction_parameters = self.transform_output(
            prediction=normalized_prediction_parameters, target_scale=target_scale, **kwargs
        )
        # todo: handle classification
        # sample value(s) from distribution and  select first sample
        if isinstance(self.loss, DistributionLoss) or (
            isinstance(self.loss, MultiLoss) and isinstance(self.loss[0], DistributionLoss)
        ):
            # todo: handle mixed losses
            if n_samples > 1:
                prediction_parameters = apply_to_list(
                    prediction_parameters, lambda x: x.reshape(int(x.size(0) / n_samples), n_samples, -1)
                )
                prediction = self.loss.sample(prediction_parameters, 1)
                prediction = apply_to_list(prediction, lambda x: x.reshape(x.size(0) * n_samples, 1, -1))
            else:
                prediction = self.loss.sample(normalized_prediction_parameters, 1)

        else:
            prediction = prediction_parameters
        # normalize prediction prediction
        normalized_prediction = self.output_transformer.transform(prediction, target_scale=target_scale)
        if isinstance(normalized_prediction, list):
            input_target = torch.cat(normalized_prediction, dim=-1)
        else:
            input_target = normalized_prediction  # set next input target to normalized prediction

        # remove time dimension
        if single_prediction:
            prediction = apply_to_list(prediction, lambda x: x.squeeze(1))
            input_target = input_target.squeeze(1)
        return prediction, input_target

    def decode_autoregressive(
        self,
        decode_one: Callable,
        first_target: Union[List[torch.Tensor], torch.Tensor],
        first_hidden_state: Any,
        target_scale: Union[List[torch.Tensor], torch.Tensor],
        n_decoder_steps: int,
        n_samples: int = 1,
        **kwargs,
    ) -> Union[List[torch.Tensor], torch.Tensor]:
        """
        Make predictions in auto-regressive manner.

        Supports only continuous targets.

        Args:
            decode_one (Callable): function that takes at least the following arguments:

                * ``idx`` (int): index of decoding step (from 0 to n_decoder_steps-1)
                * ``lagged_targets`` (List[torch.Tensor]): list of normalized targets.
                  List is ``idx + 1`` elements long with the most recent entry at the end, i.e.
                  ``previous_target = lagged_targets[-1]`` and in general ``lagged_targets[-lag]``.
                * ``hidden_state`` (Any): Current hidden state required for prediction.
                  Keys are variable names. Only lags that are greater than ``idx`` are included.
                * additional arguments are not dynamic but can be passed via the ``**kwargs`` argument

                And returns tuple of (not rescaled) network prediction output and hidden state for next
                auto-regressive step.

            first_target (Union[List[torch.Tensor], torch.Tensor]): first target value to use for decoding
            first_hidden_state (Any): first hidden state used for decoding
            target_scale (Union[List[torch.Tensor], torch.Tensor]): target scale as in ``x``
            n_decoder_steps (int): number of decoding/prediction steps
            n_samples (int): number of independent samples to draw from the distribution -
                only relevant for multivariate models. Defaults to 1.
            **kwargs: additional arguments that are passed to the decode_one function.

        Returns:
            Union[List[torch.Tensor], torch.Tensor]: re-scaled prediction

        Example:

            LSTM/GRU decoder

            .. code-block:: python

                def decode(self, x, hidden_state):
                    # create input vector
                    input_vector = x["decoder_cont"].clone()
                    input_vector[..., self.target_positions] = torch.roll(
                        input_vector[..., self.target_positions],
                        shifts=1,
                        dims=1,
                    )
                    # but this time fill in missing target from encoder_cont at the first time step instead of
                    # throwing it away
                    last_encoder_target = x["encoder_cont"][
                        torch.arange(x["encoder_cont"].size(0), device=x["encoder_cont"].device),
                        x["encoder_lengths"] - 1,
                        self.target_positions.unsqueeze(-1)
                    ].T.contiguous()
                    input_vector[:, 0, self.target_positions] = last_encoder_target

                    if self.training:  # training mode
                        decoder_output, _ = self.rnn(
                            x,
                            hidden_state,
                            lengths=x["decoder_lengths"],
                            enforce_sorted=False,
                        )

                        # from hidden state size to outputs
                        if isinstance(self.hparams.target, str):  # single target
                            output = self.distribution_projector(decoder_output)
                        else:
                            output = [projector(decoder_output) for projector in self.distribution_projector]

                        # predictions are not yet rescaled -> so rescale now
                        return self.transform_output(output, target_scale=target_scale)

                    else:  # prediction mode
                        target_pos = self.target_positions

                        def decode_one(idx, lagged_targets, hidden_state):
                            x = input_vector[:, [idx]]
                            x[:, 0, target_pos] = lagged_targets[-1]  # overwrite at target positions

                            # overwrite at lagged targets positions
                            for lag, lag_positions in lagged_target_positions.items():
                                if idx > lag:  # only overwrite if target has been generated
                                    x[:, 0, lag_positions] = lagged_targets[-lag]

                            decoder_output, hidden_state = self.rnn(x, hidden_state)
                            decoder_output = decoder_output[:, 0]  # take first timestep
                            # from hidden state size to outputs
                            if isinstance(self.hparams.target, str):  # single target
                                output = self.distribution_projector(decoder_output)
                            else:
                                output = [projector(decoder_output) for projector in self.distribution_projector]
                            return output, hidden_state

                        # make predictions which are fed into next step
                        output = self.decode_autoregressive(
                            decode_one,
                            first_target=input_vector[:, 0, target_pos],
                            first_hidden_state=hidden_state,
                            target_scale=x["target_scale"],
                            n_decoder_steps=input_vector.size(1),
                        )

                        # predictions are already rescaled
                        return output

        """
        # make predictions which are fed into next step
        output = []
        current_target = first_target
        current_hidden_state = first_hidden_state

        normalized_output = [first_target]

        for idx in range(n_decoder_steps):
            # get lagged targets
            current_target, current_hidden_state = decode_one(
                idx, lagged_targets=normalized_output, hidden_state=current_hidden_state, **kwargs
            )

            # get prediction and its normalized version for the next step
            prediction, current_target = self.output_to_prediction(
                current_target, target_scale=target_scale, n_samples=n_samples
            )
            # save normalized output for lagged targets
            normalized_output.append(current_target)
            # set output to unnormalized samples, append each target as n_batch_samples x n_random_samples

            output.append(prediction)
        if isinstance(self.hparams.target, str):
            output = torch.stack(output, dim=1)
        else:
            # for multi-targets
            output = [torch.stack([out[idx] for out in output], dim=1) for idx in range(len(self.target_positions))]
        return output

    @property
    def target_positions(self) -> torch.LongTensor:
        """
        Positions of target variable(s) in covariates.

        Returns:
            torch.LongTensor: tensor of positions.
        """
        # todo: expand for categorical targets
        return torch.tensor(
            [0],
            device=self.device,
            dtype=torch.long,
        )

    def plot_prediction(
        self,
        x: Dict[str, torch.Tensor],
        out: Dict[str, torch.Tensor],
        idx: int = 0,
        add_loss_to_title: Union[Metric, torch.Tensor, bool] = False,
        show_future_observed: bool = True,
        ax=None,
        quantiles_kwargs: Dict[str, Any] = {},
        prediction_kwargs: Dict[str, Any] = {},
    ):
        """
        Plot prediction of prediction vs actuals

        Args:
            x: network input
            out: network output
            idx: index of prediction to plot
            add_loss_to_title: if to add loss to title or loss function to calculate. Can be either metrics,
                bool indicating if to use loss metric or tensor which contains losses for all samples.
                Calcualted losses are determined without weights. Default to False.
            show_future_observed: if to show actuals for future. Defaults to True.
            ax: matplotlib axes to plot on
            quantiles_kwargs (Dict[str, Any]): parameters for ``to_quantiles()`` of the loss metric.
            prediction_kwargs (Dict[str, Any]): parameters for ``to_prediction()`` of the loss metric.

        Returns:
            matplotlib figure
        """

        # get predictions
        if isinstance(self.loss, DistributionLoss):
            prediction_kwargs.setdefault("use_metric", False)
            quantiles_kwargs.setdefault("use_metric", False)

        return super().plot_prediction(
            x=x,
            out=out,
            idx=idx,
            add_loss_to_title=add_loss_to_title,
            show_future_observed=show_future_observed,
            ax=ax,
            quantiles_kwargs=quantiles_kwargs,
            prediction_kwargs=prediction_kwargs,
        )

    @property
    def lagged_target_positions(self) -> Dict[int, torch.LongTensor]:
        """
        Positions of lagged target variable(s) in covariates.

        Returns:
            Dict[int, torch.LongTensor]: dictionary mapping integer lags to tensor of variable positions.
        """
        raise Exception(
            "lagged targets can only be used with class inheriting "
            "from AutoRegressiveBaseModelWithCovariates but not from AutoRegressiveBaseModel"
        )


class AutoRegressiveBaseModelWithCovariates(BaseModelWithCovariates, AutoRegressiveBaseModel):
    """
    Model with additional methods for autoregressive models with covariates.

    Assumes the following hyperparameters:

    Args:
        target (str): name of target variable
        target_lags (Dict[str, Dict[str, int]]): dictionary of target names mapped each to a dictionary of corresponding
            lagged variables and their lags.
            Lags can be useful to indicate seasonality to the models. If you know the seasonalit(ies) of your data,
            add at least the target variables with the corresponding lags to improve performance.
            Defaults to no lags, i.e. an empty dictionary.
        static_categoricals (List[str]): names of static categorical variables
        static_reals (List[str]): names of static continuous variables
        time_varying_categoricals_encoder (List[str]): names of categorical variables for encoder
        time_varying_categoricals_decoder (List[str]): names of categorical variables for decoder
        time_varying_reals_encoder (List[str]): names of continuous variables for encoder
        time_varying_reals_decoder (List[str]): names of continuous variables for decoder
        x_reals (List[str]): order of continuous variables in tensor passed to forward function
        x_categoricals (List[str]): order of categorical variables in tensor passed to forward function
        embedding_sizes (Dict[str, Tuple[int, int]]): dictionary mapping categorical variables to tuple of integers
            where the first integer denotes the number of categorical classes and the second the embedding size
        embedding_labels (Dict[str, List[str]]): dictionary mapping (string) indices to list of categorical labels
        embedding_paddings (List[str]): names of categorical variables for which label 0 is always mapped to an
             embedding vector filled with zeros
        categorical_groups (Dict[str, List[str]]): dictionary of categorical variables that are grouped together and
            can also take multiple values simultaneously (e.g. holiday during octoberfest). They should be implemented
            as bag of embeddings
    """

    @property
    def lagged_target_positions(self) -> Dict[int, torch.LongTensor]:
        """
        Positions of lagged target variable(s) in covariates.

        Returns:
            Dict[int, torch.LongTensor]: dictionary mapping integer lags to tensor of variable positions.
        """
        # todo: expand for categorical targets
        if len(self.hparams.target_lags) == 0:
            return {}
        else:
            # extract lags which are the same across all targets
            lags = list(next(iter(self.hparams.target_lags.values())).values())
            lag_names = {l: [] for l in lags}
            for targeti_lags in self.hparams.target_lags.values():
                for name, l in targeti_lags.items():
                    lag_names[l].append(name)

            lag_pos = {
                lag: torch.tensor(
                    [self.hparams.x_reals.index(name) for name in to_list(names)],
                    device=self.device,
                    dtype=torch.long,
                )
                for lag, names in lag_names.items()
            }
            return lag_pos<|MERGE_RESOLUTION|>--- conflicted
+++ resolved
@@ -52,11 +52,7 @@
     groupby_apply,
     to_list,
 )
-<<<<<<< HEAD
-from pytorch_forecasting.utils._dependencies import _get_installed_packages
-=======
-from pytorch_forecasting.utils._dependencies import _check_matplotlib
->>>>>>> 95fa06c8
+from pytorch_forecasting.utils._dependencies import _check_matplotlib, _get_installed_packages
 
 # todo: compile models
 

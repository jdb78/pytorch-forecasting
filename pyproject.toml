[tool.black]
line-length = 120
include = '\.pyi?$'
exclude = '''
(
  /(
      \.eggs         # exclude a few common directories in the
    | \.git          # root of the project
    | \.hg
    | \.mypy_cache
    | \.tox
    | \.venv
    | _build
    | buck-out
    | build
    | dist
  )/
  | docs/build/
  | node_modules/
  | venve/
  | .venv/
)
'''

[tool.nbqa.mutate]
isort = 1
black = 1

[project]
name = "pytorch_forecasting"
readme = "README.md"         # Markdown files are supported
version = "1.0.0"            # is being replaced automatically

authors = [
  {name = "Jan Beitner"},
]
requires-python = ">=3.8,<3.13"
classifiers = [
  "Intended Audience :: Developers",
  "Intended Audience :: Science/Research",
  "Programming Language :: Python :: 3",
  "Programming Language :: Python :: 3.8",
  "Programming Language :: Python :: 3.9",
  "Programming Language :: Python :: 3.10",
  "Programming Language :: Python :: 3.11",
  "Programming Language :: Python :: 3.12",
  "Topic :: Scientific/Engineering",
  "Topic :: Scientific/Engineering :: Mathematics",
  "Topic :: Scientific/Engineering :: Artificial Intelligence",
  "Topic :: Software Development",
  "Topic :: Software Development :: Libraries",
  "Topic :: Software Development :: Libraries :: Python Modules",
  "License :: OSI Approved :: MIT License",
]
description = "Forecasting timeseries with PyTorch - dataloaders, normalizers, metrics and models"

dependencies = [
  "numpy<2.0.0",
  "torch >=2.0.0,!=2.0.1,<3.0.0",
  "lightning >=2.0.0,<3.0.0",
  "scipy >=1.8,<2.0",
  "pandas >=1.3.0,<3.0.0",
  "scikit-learn >=1.2,<2.0",
  "matplotlib",
<<<<<<< HEAD
  "pytorch-optimizer >=2.5.1,<3.0.0",
=======
  "statsmodels",
  "pytorch_optimizer >=2.5.1,<4.0.0",
>>>>>>> 0a1e7840
]

[project.optional-dependencies]
# there are the following dependency sets:
# - all_extras - all soft dependencies
# - granular dependency sets:
#     - tuning - dependencies for tuning hyperparameters via optuna
#     - mqf2 - dependencies for multivariate quantile loss
#     - graph - dependencies for graph based forecasting
# - dev - the developer dependency set, for contributors to pytorch-forecasting
# - CI related: e.g., dev, github-actions. Not for users of sktime.
#
# soft dependencies are not required for the core functionality of sktime
# but are required by popular estimators, e.g., prophet, tbats, etc.
<<<<<<< HEAD

# all soft dependencies
#
# users can install via "pip install pytorch-forecasting[all_extras]"
#
all_extras = [
  "cpflows",
  "networkx",
  "optuna >=3.1.0,<4.0.0",
  "optuna-integration",
  "statsmodels",
]

tuning = [
  "optuna >=3.1.0,<4.0.0",
  "optuna-integration",
  "statsmodels",
]

graph = ["networkx"]

mqf2 = ["cpflows"]

=======

# all soft dependencies
#
# users can install via "pip install pytorch-forecasting[all_extras]"
#
all_extras = [
  "cpflows",
  "optuna >=3.1.0,<4.0.0",
  "optuna-integration",
  "statsmodels",
]

tuning = [
  "optuna >=3.1.0,<4.0.0",
  "optuna-integration",
  "statsmodels",
]

mqf2 = ["cpflows"]

# the graph set is not currently used within pytorch-forecasting
# but is kept for future development, as it has already been released
graph = ["networkx"]

>>>>>>> 0a1e7840
# dev - the developer dependency set, for contributors to pytorch-forecasting
dev = [
  "pydocstyle >=6.1.1,<7.0.0",
  # checks and make tools
  "pre-commit >=3.2.0,<4.0.0",
  "invoke",
  "flake8",
  "mypy",
  "pylint",
  "isort",
  # pytest
  "pytest",
  "pytest-xdist",
  "pytest-cov",
  "pytest-sugar",
  "coverage",
  "pyarrow",
  # jupyter notebook
  "ipykernel",
  "nbconvert",
  "black[extras]",
  # documentatation
  "sphinx",
  "pydata-sphinx-theme",
  "nbsphinx",
  "recommonmark",
  "ipywidgets>=8.0.1,<9.0.0",
  "pytest-dotenv>=0.5.2,<1.0.0",
  "tensorboard>=2.12.1,<3.0.0",
  "pandoc>=2.3,<3.0.0",
]

github-actions = ["pytest-github-actions-annotate-failures"]

[tool.setuptools.packages.find]
exclude = ["build_tools"]

[build-system]
build-backend = "setuptools.build_meta"
requires = [
  "setuptools>=70.0.0",
]<|MERGE_RESOLUTION|>--- conflicted
+++ resolved
@@ -62,12 +62,7 @@
   "pandas >=1.3.0,<3.0.0",
   "scikit-learn >=1.2,<2.0",
   "matplotlib",
-<<<<<<< HEAD
-  "pytorch-optimizer >=2.5.1,<3.0.0",
-=======
-  "statsmodels",
-  "pytorch_optimizer >=2.5.1,<4.0.0",
->>>>>>> 0a1e7840
+  "pytorch-optimizer >=2.5.1,<4.0.0",
 ]
 
 [project.optional-dependencies]
@@ -82,31 +77,6 @@
 #
 # soft dependencies are not required for the core functionality of sktime
 # but are required by popular estimators, e.g., prophet, tbats, etc.
-<<<<<<< HEAD
-
-# all soft dependencies
-#
-# users can install via "pip install pytorch-forecasting[all_extras]"
-#
-all_extras = [
-  "cpflows",
-  "networkx",
-  "optuna >=3.1.0,<4.0.0",
-  "optuna-integration",
-  "statsmodels",
-]
-
-tuning = [
-  "optuna >=3.1.0,<4.0.0",
-  "optuna-integration",
-  "statsmodels",
-]
-
-graph = ["networkx"]
-
-mqf2 = ["cpflows"]
-
-=======
 
 # all soft dependencies
 #
@@ -131,7 +101,6 @@
 # but is kept for future development, as it has already been released
 graph = ["networkx"]
 
->>>>>>> 0a1e7840
 # dev - the developer dependency set, for contributors to pytorch-forecasting
 dev = [
   "pydocstyle >=6.1.1,<7.0.0",

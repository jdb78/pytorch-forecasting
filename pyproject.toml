[tool.black]
line-length = 120
include = '\.pyi?$'
exclude = '''
(
  /(
      \.eggs         # exclude a few common directories in the
    | \.git          # root of the project
    | \.hg
    | \.mypy_cache
    | \.tox
    | \.venv
    | _build
    | buck-out
    | build
    | dist
  )/
  | docs/build/
  | node_modules/
  | venve/
  | .venv/
)
'''

[tool.nbqa.mutate]
isort = 1
black = 1

[project]
name = "pytorch_forecasting"
readme = "README.md"         # Markdown files are supported
version = "1.0.0"            # is being replaced automatically

authors = [
  {name = "Jan Beitner"},
]
requires-python = ">=3.8,<3.13"
classifiers = [
  "Intended Audience :: Developers",
  "Intended Audience :: Science/Research",
  "Programming Language :: Python :: 3",
  "Programming Language :: Python :: 3.8",
  "Programming Language :: Python :: 3.9",
  "Programming Language :: Python :: 3.10",
  "Programming Language :: Python :: 3.11",
  "Programming Language :: Python :: 3.12",
  "Topic :: Scientific/Engineering",
  "Topic :: Scientific/Engineering :: Mathematics",
  "Topic :: Scientific/Engineering :: Artificial Intelligence",
  "Topic :: Software Development",
  "Topic :: Software Development :: Libraries",
  "Topic :: Software Development :: Libraries :: Python Modules",
  "License :: OSI Approved :: MIT License",
]
description = "Forecasting timeseries with PyTorch - dataloaders, normalizers, metrics and models"

dependencies = [
  "numpy<2.0.0",
  "torch >=2.0.0,!=2.0.1,<3.0.0",
  "lightning >=2.0.0,<3.0.0",
  "optuna >=3.1.0,<3.3.0",
  "scipy >=1.8,<2.0",
  "pandas >=1.3.0,<3.0.0",
  "scikit-learn >=1.2,<2.0",
  "statsmodels",
  "pytorch_optimizer >=2.5.1,<4.0.0",
]

[project.optional-dependencies]
# there are the following dependency sets:
# - all_extras - all soft dependencies
# - granular dependency sets:
#     - tuning - dependencies for tuning hyperparameters via optuna
#     - mqf2 - dependencies for multivariate quantile loss
#     - graph - dependencies for graph based forecasting
# - dev - the developer dependency set, for contributors to pytorch-forecasting
# - CI related: e.g., dev, github-actions. Not for users of sktime.
#
# soft dependencies are not required for the core functionality of sktime
# but are required by popular estimators, e.g., prophet, tbats, etc.

<<<<<<< HEAD
all_extras = [
  "matplotlib",
]

=======
# all soft dependencies
#
# users can install via "pip install pytorch-forecasting[all_extras]"
#
all_extras = [
  "cpflows",
  "optuna >=3.1.0,<4.0.0",
  "optuna-integration",
  "statsmodels",
]

tuning = [
  "optuna >=3.1.0,<4.0.0",
  "optuna-integration",
  "statsmodels",
]

mqf2 = ["cpflows"]

# the graph set is not currently used within pytorch-forecasting
# but is kept for future development, as it has already been released
graph = ["networkx"]

# dev - the developer dependency set, for contributors to pytorch-forecasting
>>>>>>> 0a1e7840
dev = [
  "pydocstyle >=6.1.1,<7.0.0",
  # checks and make tools
  "pre-commit >=3.2.0,<4.0.0",
  "invoke",
  "flake8",
  "mypy",
  "pylint",
  "isort",
  # pytest
  "pytest",
  "pytest-xdist",
  "pytest-cov",
  "pytest-sugar",
  "coverage",
  "pyarrow",
  # jupyter notebook
  "ipykernel",
  "nbconvert",
  "black[extras]",
  # documentatation
  "sphinx",
  "pydata-sphinx-theme",
  "nbsphinx",
  "recommonmark",
  "ipywidgets>=8.0.1,<9.0.0",
  "pytest-dotenv>=0.5.2,<1.0.0",
  "tensorboard>=2.12.1,<3.0.0",
  "pandoc>=2.3,<3.0.0",
]

github-actions = ["pytest-github-actions-annotate-failures"]

[tool.setuptools.packages.find]
exclude = ["build_tools"]

[build-system]
build-backend = "setuptools.build_meta"
requires = [
  "setuptools>=70.0.0",
]<|MERGE_RESOLUTION|>--- conflicted
+++ resolved
@@ -79,18 +79,13 @@
 # soft dependencies are not required for the core functionality of sktime
 # but are required by popular estimators, e.g., prophet, tbats, etc.
 
-<<<<<<< HEAD
-all_extras = [
-  "matplotlib",
-]
-
-=======
 # all soft dependencies
 #
 # users can install via "pip install pytorch-forecasting[all_extras]"
 #
 all_extras = [
   "cpflows",
+  "matplotlib",
   "optuna >=3.1.0,<4.0.0",
   "optuna-integration",
   "statsmodels",
@@ -109,7 +104,6 @@
 graph = ["networkx"]
 
 # dev - the developer dependency set, for contributors to pytorch-forecasting
->>>>>>> 0a1e7840
 dev = [
   "pydocstyle >=6.1.1,<7.0.0",
   # checks and make tools

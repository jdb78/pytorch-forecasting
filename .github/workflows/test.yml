# This workflow will install Python dependencies, run tests and lint with a variety of Python versions
# For more information see: https://help.github.com/actions/language-and-framework-guides/using-python-with-github-actions

name: Test

on:
  push:
    branches: [master]
  pull_request:
    branches: [master]

concurrency:
  group: ${{ github.workflow }}-${{ github.ref }}
  cancel-in-progress: true

jobs:
  pytest:
    name: Run pytest
    runs-on: ${{ matrix.os }}
    strategy:
      fail-fast: false
      matrix:
        os: [ubuntu-latest, macos-13] # add windows-2019 when poetry allows installation with `-f` flag
        python-version: ["3.8", "3.9", "3.10"]
    defaults:
      run:
        shell: bash
    steps:
      - uses: actions/checkout@v4

      - name: Set up Python ${{ matrix.python-version }}
        uses: actions/setup-python@v5
        with:
          python-version: ${{ matrix.python-version }}

      - name: Setup macOS
        if: runner.os == 'macOS'
        run: |
          brew install libomp  # https://github.com/pytorch/pytorch/issues/20030

      - name: Get full Python version
        id: full-python-version
        run: echo ::set-output name=version::$(python -c "import sys; print('-'.join(str(v) for v in sys.version_info))")

      - name: Install dependencies
<<<<<<< HEAD
        shell: bash
        run: |
          pip install ".[dev,github-actions,graph,mqf2]"
=======
        run: poetry install -E "github-actions graph"
>>>>>>> d82eaafd

      - name: Show dependencies
        run: python -m pip list

      - name: Run pytest
        shell: bash
        run: python -m pytest tests

      - name: Statistics
        run: |
          pip install coverage
          coverage report
          coverage xml

      - name: Upload coverage to Codecov
        uses: codecov/codecov-action@v1
        if: always()
        continue-on-error: true
        with:
          token: ${{ secrets.CODECOV_TOKEN }}
          file: coverage.xml
          flags: cpu,pytest
          name: CPU-coverage
          fail_ci_if_error: false

  docs:
    name: Docs build
    runs-on: ubuntu-latest
    defaults:
      run:
        shell: bash
    steps:
      - name: Check out Git repository
        uses: actions/checkout@v2

      - name: Set up Python
        uses: actions/setup-python@v1
        with:
          python-version: 3.8

      - name: Cache pip
        uses: actions/cache@v2
        with:
          path: ~/.cache/pip
          key: ${{ runner.os }}-pip-${{ hashFiles('docs/requirements.txt') }}
          restore-keys: ${{ runner.os }}-pip-

      - name: Install dependencies
        run: |
          sudo apt-get update --fix-missing
          sudo apt-get install -y pandoc
          pip install -r docs/requirements.txt

      - name: Build sphinx documentation
        working-directory: docs/
        run: make html --debug --jobs 2 SPHINXOPTS="-W"

      - name: Upload built docs
        uses: actions/upload-artifact@v2
        with:
          name: docs-results-${{ runner.os }}-${{ matrix.python-version }}-${{ matrix.requires }}
          path: docs/build/html/
        # Use always() to always run this step to publish test results when there are test failures
        #if: success()<|MERGE_RESOLUTION|>--- conflicted
+++ resolved
@@ -43,13 +43,9 @@
         run: echo ::set-output name=version::$(python -c "import sys; print('-'.join(str(v) for v in sys.version_info))")
 
       - name: Install dependencies
-<<<<<<< HEAD
         shell: bash
         run: |
           pip install ".[dev,github-actions,graph,mqf2]"
-=======
-        run: poetry install -E "github-actions graph"
->>>>>>> d82eaafd
 
       - name: Show dependencies
         run: python -m pip list

# This workflow will install Python dependencies, run tests and lint with a variety of Python versions
# For more information see: https://help.github.com/actions/language-and-framework-guides/using-python-with-github-actions

name: Test

on:
  push:
    branches: [master]
  pull_request:
    branches: [master]

concurrency:
  group: ${{ github.workflow }}-${{ github.ref }}
  cancel-in-progress: true

jobs:
  pytest:
    name: Run pytest
    runs-on: ${{ matrix.os }}
    strategy:
      fail-fast: false
      matrix:
<<<<<<< HEAD
        os: [ubuntu-latest, macOS-latest] # add windows-2019 when poetry allows installation with `-f` flag
        python-version: ["3.8", "3.9", "3.10", "3.11", "3.12"]

=======
        os: [ubuntu-latest, macos-13] # add windows-2019 when poetry allows installation with `-f` flag
        python-version: ["3.8", "3.9", "3.10"]
    defaults:
      run:
        shell: bash
>>>>>>> 73a9106c
    steps:
      - uses: actions/checkout@v4

      - name: Set up Python ${{ matrix.python-version }}
        uses: actions/setup-python@v5
        with:
          python-version: ${{ matrix.python-version }}

      - name: Setup macOS
        if: runner.os == 'macOS'
        run: |
          brew install libomp  # https://github.com/pytorch/pytorch/issues/20030

      - name: Get full Python version
        id: full-python-version
<<<<<<< HEAD
        shell: bash
        run: echo version=$(python -c "import sys; print('-'.join(str(v) for v in sys.version_info))") >> $GITHUB_OUTPUT
=======
        run: echo ::set-output name=version::$(python -c "import sys; print('-'.join(str(v) for v in sys.version_info))")
>>>>>>> 73a9106c

      - name: Install dependencies
        shell: bash
        run: |
          pip install ".[dev,github-actions,graph,mqf2]"

      - name: Show dependencies
        run: python -m pip list

      - name: Run pytest
        shell: bash
        run: python -m pytest tests

      - name: Statistics
        run: |
          pip install coverage
          coverage report
          coverage xml

      - name: Upload coverage to Codecov
        uses: codecov/codecov-action@v1
        if: always()
        continue-on-error: true
        with:
          token: ${{ secrets.CODECOV_TOKEN }}
          file: coverage.xml
          flags: cpu,pytest
          name: CPU-coverage
          fail_ci_if_error: false

  docs:
    name: Docs build
    runs-on: ubuntu-latest
    defaults:
      run:
        shell: bash
    steps:
      - name: Check out Git repository
        uses: actions/checkout@v2

      - name: Set up Python
        uses: actions/setup-python@v1
        with:
          python-version: 3.8

      - name: Cache pip
        uses: actions/cache@v2
        with:
          path: ~/.cache/pip
          key: ${{ runner.os }}-pip-${{ hashFiles('docs/requirements.txt') }}
          restore-keys: ${{ runner.os }}-pip-

      - name: Install dependencies
        run: |
          sudo apt-get update --fix-missing
          sudo apt-get install -y pandoc
          pip install -r docs/requirements.txt

      - name: Build sphinx documentation
        working-directory: docs/
        run: make html --debug --jobs 2 SPHINXOPTS="-W"

      - name: Upload built docs
        uses: actions/upload-artifact@v2
        with:
          name: docs-results
          path: docs/build/html/
        # Use always() to always run this step to publish test results when there are test failures
        #if: success()<|MERGE_RESOLUTION|>--- conflicted
+++ resolved
@@ -20,17 +20,9 @@
     strategy:
       fail-fast: false
       matrix:
-<<<<<<< HEAD
-        os: [ubuntu-latest, macOS-latest] # add windows-2019 when poetry allows installation with `-f` flag
+        os: [ubuntu-latest, macos-13] # add windows-2019 when poetry allows installation with `-f` flag
         python-version: ["3.8", "3.9", "3.10", "3.11", "3.12"]
 
-=======
-        os: [ubuntu-latest, macos-13] # add windows-2019 when poetry allows installation with `-f` flag
-        python-version: ["3.8", "3.9", "3.10"]
-    defaults:
-      run:
-        shell: bash
->>>>>>> 73a9106c
     steps:
       - uses: actions/checkout@v4
 
@@ -46,12 +38,8 @@
 
       - name: Get full Python version
         id: full-python-version
-<<<<<<< HEAD
         shell: bash
         run: echo version=$(python -c "import sys; print('-'.join(str(v) for v in sys.version_info))") >> $GITHUB_OUTPUT
-=======
-        run: echo ::set-output name=version::$(python -c "import sys; print('-'.join(str(v) for v in sys.version_info))")
->>>>>>> 73a9106c
 
       - name: Install dependencies
         shell: bash

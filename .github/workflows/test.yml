--- conflicted
+++ resolved
@@ -25,11 +25,7 @@
       - name: Install dependencies
         run: |
           python -m pip install --upgrade pip
-<<<<<<< HEAD
-          python -m pip install ".[dev,all_extras,github-actions,graph,mqf2]"
-=======
-          python -m pip install ".[dev,github-actions,mqf2]"
->>>>>>> 0a1e7840
+          python -m pip install ".[dev,all_extras,github-actions]"
 
       - name: Show dependencies
         run:  python -m pip list
@@ -107,11 +103,7 @@
       - name: Install dependencies
         shell: bash
         run: |
-<<<<<<< HEAD
-          pip install ".[dev,github-actions,graph,mqf2,all_extras]"
-=======
           pip install ".[dev,all_extras,github-actions]"
->>>>>>> 0a1e7840
 
       - name: Show dependencies
         run: python -m pip list

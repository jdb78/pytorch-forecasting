--- conflicted
+++ resolved
@@ -738,11 +738,7 @@
 
 [[package]]
 name = "ipython"
-<<<<<<< HEAD
 version = "8.2.0"
-=======
-version = "7.33.0"
->>>>>>> d3ca7448
 description = "IPython: Productive Interactive Computing"
 category = "dev"
 optional = false
@@ -1038,12 +1034,7 @@
 
 [package.dependencies]
 mypy-extensions = ">=0.4.3"
-<<<<<<< HEAD
-tomli = ">=1.1.0"
-=======
 tomli = {version = ">=1.1.0", markers = "python_version < \"3.11\""}
-typed-ast = {version = ">=1.4.0,<2", markers = "python_version < \"3.8\""}
->>>>>>> d3ca7448
 typing-extensions = ">=3.10"
 
 [package.extras]
@@ -2219,7 +2210,6 @@
 python-versions = "*"
 
 [[package]]
-<<<<<<< HEAD
 name = "terminado"
 version = "0.13.3"
 description = "Tornado websocket backend for the Xterm.js Javascript terminal emulator library."
@@ -2236,8 +2226,6 @@
 test = ["pytest"]
 
 [[package]]
-=======
->>>>>>> d3ca7448
 name = "threadpoolctl"
 version = "3.1.0"
 description = "threadpoolctl"
@@ -3085,7 +3073,6 @@
     {file = "ipykernel-6.13.0.tar.gz", hash = "sha256:0e28273e290858393e86e152b104e5506a79c13d25b951ac6eca220051b4be60"},
 ]
 ipython = [
-<<<<<<< HEAD
     {file = "ipython-8.2.0-py3-none-any.whl", hash = "sha256:1b672bfd7a48d87ab203d9af8727a3b0174a4566b4091e9447c22fb63ea32857"},
     {file = "ipython-8.2.0.tar.gz", hash = "sha256:70e5eb132cac594a34b5f799bd252589009905f05104728aea6a403ec2519dc1"},
 ]
@@ -3096,10 +3083,6 @@
 ipywidgets = [
     {file = "ipywidgets-7.7.0-py2.py3-none-any.whl", hash = "sha256:e58ff58bc94d481e91ecb6e13a5cb96a87b6b8ade135e055603d0ca24593df38"},
     {file = "ipywidgets-7.7.0.tar.gz", hash = "sha256:ab4a5596855a88b83761921c768707d65e5847068139bc1729ddfe834703542a"},
-=======
-    {file = "ipython-7.33.0-py3-none-any.whl", hash = "sha256:916a3126896e4fd78dd4d9cf3e21586e7fd93bae3f1cd751588b75524b64bf94"},
-    {file = "ipython-7.33.0.tar.gz", hash = "sha256:bcffb865a83b081620301ba0ec4d95084454f26b91d6d66b475bff3dfb0218d4"},
->>>>>>> d3ca7448
 ]
 isort = [
     {file = "isort-5.10.1-py3-none-any.whl", hash = "sha256:6f62d78e2f89b4500b080fe3a81690850cd254227f27f75c3a0c491a1f351ba7"},
@@ -4136,13 +4119,10 @@
 termcolor = [
     {file = "termcolor-1.1.0.tar.gz", hash = "sha256:1d6d69ce66211143803fbc56652b41d73b4a400a2891d7bf7a1cdf4c02de613b"},
 ]
-<<<<<<< HEAD
 terminado = [
     {file = "terminado-0.13.3-py3-none-any.whl", hash = "sha256:874d4ea3183536c1782d13c7c91342ef0cf4e5ee1d53633029cbc972c8760bd8"},
     {file = "terminado-0.13.3.tar.gz", hash = "sha256:94d1cfab63525993f7d5c9b469a50a18d0cdf39435b59785715539dd41e36c0d"},
 ]
-=======
->>>>>>> d3ca7448
 threadpoolctl = [
     {file = "threadpoolctl-3.1.0-py3-none-any.whl", hash = "sha256:8b99adda265feb6773280df41eece7b2e6561b772d21ffd52e372f999024907b"},
     {file = "threadpoolctl-3.1.0.tar.gz", hash = "sha256:a335baacfaa4400ae1f0d8e3a58d6674d2f8828e3716bb2802c44955ad391380"},

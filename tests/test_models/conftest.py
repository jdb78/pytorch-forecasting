--- conflicted
+++ resolved
@@ -173,24 +173,4 @@
     val_dataloader = validation.to_dataloader(train=False, batch_size=batch_size, num_workers=0)
     test_dataloader = validation.to_dataloader(train=False, batch_size=batch_size, num_workers=0)
 
-<<<<<<< HEAD
-    return dict(train=train_dataloader, val=val_dataloader)
-
-
-@pytest.fixture
-def dataloaders_fixed_window_with_covariates(data_with_covariates):
-    data_with_covariates["target"] = data_with_covariates["volume"].clip(1e-3, 1.0)
-    return make_dataloaders(
-        data_with_covariates,
-        target="target",
-        time_varying_known_reals=["discount"],
-        time_varying_unknown_reals=["target"],
-        static_categoricals=["agency"],
-        add_relative_time_idx=True,
-        target_normalizer=GroupNormalizer(groups=["agency", "sku"], center=False),
-        min_encoder_length=36,
-        min_prediction_length=6,
-    )
-=======
-    return dict(train=train_dataloader, val=val_dataloader, test=test_dataloader)
->>>>>>> 06dcc29e
+    return dict(train=train_dataloader, val=val_dataloader, test=test_dataloader)